// The MIT License
//
// Copyright (c) 2020 Temporal Technologies Inc.  All rights reserved.
//
// Copyright (c) 2020 Uber Technologies, Inc.
//
// Permission is hereby granted, free of charge, to any person obtaining a copy
// of this software and associated documentation files (the "Software"), to deal
// in the Software without restriction, including without limitation the rights
// to use, copy, modify, merge, publish, distribute, sublicense, and/or sell
// copies of the Software, and to permit persons to whom the Software is
// furnished to do so, subject to the following conditions:
//
// The above copyright notice and this permission notice shall be included in
// all copies or substantial portions of the Software.
//
// THE SOFTWARE IS PROVIDED "AS IS", WITHOUT WARRANTY OF ANY KIND, EXPRESS OR
// IMPLIED, INCLUDING BUT NOT LIMITED TO THE WARRANTIES OF MERCHANTABILITY,
// FITNESS FOR A PARTICULAR PURPOSE AND NONINFRINGEMENT. IN NO EVENT SHALL THE
// AUTHORS OR COPYRIGHT HOLDERS BE LIABLE FOR ANY CLAIM, DAMAGES OR OTHER
// LIABILITY, WHETHER IN AN ACTION OF CONTRACT, TORT OR OTHERWISE, ARISING FROM,
// OUT OF OR IN CONNECTION WITH THE SOFTWARE OR THE USE OR OTHER DEALINGS IN
// THE SOFTWARE.

package dynamicconfig

// Key represents a key/property stored in dynamic config
type Key int

func (k Key) String() string {
	keyName, ok := keys[k]
	if !ok {
		return keys[unknownKey]
	}
	return keyName
}

// Mapping from Key to keyName, where keyName are used dynamic config source.
var keys = map[Key]string{
	unknownKey: "unknownKey",

	// tests keys
	testGetPropertyKey:                               "testGetPropertyKey",
	testGetIntPropertyKey:                            "testGetIntPropertyKey",
	testGetFloat64PropertyKey:                        "testGetFloat64PropertyKey",
	testGetDurationPropertyKey:                       "testGetDurationPropertyKey",
	testGetBoolPropertyKey:                           "testGetBoolPropertyKey",
	testGetStringPropertyKey:                         "testGetStringPropertyKey",
	testGetMapPropertyKey:                            "testGetMapPropertyKey",
	testGetIntPropertyFilteredByNamespaceKey:         "testGetIntPropertyFilteredByNamespaceKey",
	testGetDurationPropertyFilteredByNamespaceKey:    "testGetDurationPropertyFilteredByNamespaceKey",
	testGetIntPropertyFilteredByTaskListInfoKey:      "testGetIntPropertyFilteredByTaskListInfoKey",
	testGetDurationPropertyFilteredByTaskListInfoKey: "testGetDurationPropertyFilteredByTaskListInfoKey",
	testGetBoolPropertyFilteredByTaskListInfoKey:     "testGetBoolPropertyFilteredByTaskListInfoKey",

	// system settings
<<<<<<< HEAD
	EnableGlobalNamespace:                  "system.enableGlobalNamespace",
	EnableNDC:                              "system.enableNDC",
	EnableNewKafkaClient:                   "system.enableNewKafkaClient",
	EnableVisibilitySampling:               "system.enableVisibilitySampling",
	EnableReadFromClosedExecutionV2:        "system.enableReadFromClosedExecutionV2",
	AdvancedVisibilityWritingMode:          "system.advancedVisibilityWritingMode",
	EnableReadVisibilityFromES:             "system.enableReadVisibilityFromES",
	HistoryArchivalStatus:                  "system.historyArchivalStatus",
	EnableReadFromHistoryArchival:          "system.enableReadFromHistoryArchival",
	VisibilityArchivalStatus:               "system.visibilityArchivalStatus",
	EnableReadFromVisibilityArchival:       "system.enableReadFromVisibilityArchival",
	EnableNamespaceNotActiveAutoForwarding: "system.enableNamespaceNotActiveAutoForwarding",
	TransactionSizeLimit:                   "system.transactionSizeLimit",
	MinRetentionDays:                       "system.minRetentionDays",
	MaxDecisionTaskStartToCloseTimeout:     "system.maxDecisionTaskStartToCloseTimeout",
	DisallowQuery:                          "system.disallowQuery",
	EnableBatcher:                          "worker.enableBatcher",
	EnableParentClosePolicyWorker:          "system.enableParentClosePolicyWorker",
	EnableStickyQuery:                      "system.enableStickyQuery",
=======
	EnableGlobalDomain:                  "system.enableGlobalDomain",
	EnableNDC:                           "system.enableNDC",
	EnableNewKafkaClient:                "system.enableNewKafkaClient",
	EnableVisibilitySampling:            "system.enableVisibilitySampling",
	EnableReadFromClosedExecutionV2:     "system.enableReadFromClosedExecutionV2",
	AdvancedVisibilityWritingMode:       "system.advancedVisibilityWritingMode",
	EnableReadVisibilityFromES:          "system.enableReadVisibilityFromES",
	HistoryArchivalStatus:               "system.historyArchivalStatus",
	EnableReadFromHistoryArchival:       "system.enableReadFromHistoryArchival",
	VisibilityArchivalStatus:            "system.visibilityArchivalStatus",
	EnableReadFromVisibilityArchival:    "system.enableReadFromVisibilityArchival",
	EnableDomainNotActiveAutoForwarding: "system.enableDomainNotActiveAutoForwarding",
	TransactionSizeLimit:                "system.transactionSizeLimit",
	MinRetentionDays:                    "system.minRetentionDays",
	MaxDecisionStartToCloseSeconds:      "system.maxDecisionStartToCloseSeconds",
	DisallowQuery:                       "system.disallowQuery",
	EnableBatcher:                       "worker.enableBatcher",
	EnableParentClosePolicyWorker:       "system.enableParentClosePolicyWorker",
	EnableStickyQuery:                   "system.enableStickyQuery",
	EnablePriorityTaskProcessor:         "system.enablePriorityTaskProcessor",
>>>>>>> 651a26b2

	// size limit
	BlobSizeLimitError:     "limit.blobSize.error",
	BlobSizeLimitWarn:      "limit.blobSize.warn",
	HistorySizeLimitError:  "limit.historySize.error",
	HistorySizeLimitWarn:   "limit.historySize.warn",
	HistoryCountLimitError: "limit.historyCount.error",
	HistoryCountLimitWarn:  "limit.historyCount.warn",
	MaxIDLengthLimit:       "limit.maxIDLength",

	// frontend settings
	FrontendPersistenceMaxQPS:             "frontend.persistenceMaxQPS",
	FrontendPersistenceGlobalMaxQPS:       "frontend.persistenceGlobalMaxQPS",
	FrontendVisibilityMaxPageSize:         "frontend.visibilityMaxPageSize",
	FrontendVisibilityListMaxQPS:          "frontend.visibilityListMaxQPS",
	FrontendESVisibilityListMaxQPS:        "frontend.esVisibilityListMaxQPS",
	FrontendMaxBadBinaries:                "frontend.maxBadBinaries",
	FrontendESIndexMaxResultWindow:        "frontend.esIndexMaxResultWindow",
	FrontendHistoryMaxPageSize:            "frontend.historyMaxPageSize",
	FrontendRPS:                           "frontend.rps",
<<<<<<< HEAD
	FrontendNamespaceRPS:                  "frontend.namespacerps",
=======
	FrontendMaxDomainRPSPerInstance:       "frontend.domainrps",
	FrontendGlobalDomainRPS:               "frontend.globalDomainrps",
>>>>>>> 651a26b2
	FrontendHistoryMgrNumConns:            "frontend.historyMgrNumConns",
	FrontendShutdownDrainDuration:         "frontend.shutdownDrainDuration",
	DisableListVisibilityByFilter:         "frontend.disableListVisibilityByFilter",
	FrontendThrottledLogRPS:               "frontend.throttledLogRPS",
	EnableClientVersionCheck:              "frontend.enableClientVersionCheck",
	ValidSearchAttributes:                 "frontend.validSearchAttributes",
	SendRawWorkflowHistory:                "frontend.sendRawWorkflowHistory",
	SearchAttributesNumberOfKeysLimit:     "frontend.searchAttributesNumberOfKeysLimit",
	SearchAttributesSizeOfValueLimit:      "frontend.searchAttributesSizeOfValueLimit",
	SearchAttributesTotalSizeLimit:        "frontend.searchAttributesTotalSizeLimit",
	VisibilityArchivalQueryMaxPageSize:    "frontend.visibilityArchivalQueryMaxPageSize",
	VisibilityArchivalQueryMaxRangeInDays: "frontend.visibilityArchivalQueryMaxRangeInDays",
	VisibilityArchivalQueryMaxQPS:         "frontend.visibilityArchivalQueryMaxQPS",

	// matching settings
	MatchingRPS:                             "matching.rps",
	MatchingPersistenceMaxQPS:               "matching.persistenceMaxQPS",
	MatchingPersistenceGlobalMaxQPS:         "matching.persistenceGlobalMaxQPS",
	MatchingMinTaskThrottlingBurstSize:      "matching.minTaskThrottlingBurstSize",
	MatchingGetTasksBatchSize:               "matching.getTasksBatchSize",
	MatchingLongPollExpirationInterval:      "matching.longPollExpirationInterval",
	MatchingEnableSyncMatch:                 "matching.enableSyncMatch",
	MatchingUpdateAckInterval:               "matching.updateAckInterval",
	MatchingIdleTasklistCheckInterval:       "matching.idleTasklistCheckInterval",
	MaxTasklistIdleTime:                     "matching.maxTasklistIdleTime",
	MatchingOutstandingTaskAppendsThreshold: "matching.outstandingTaskAppendsThreshold",
	MatchingMaxTaskBatchSize:                "matching.maxTaskBatchSize",
	MatchingMaxTaskDeleteBatchSize:          "matching.maxTaskDeleteBatchSize",
	MatchingThrottledLogRPS:                 "matching.throttledLogRPS",
	MatchingNumTasklistWritePartitions:      "matching.numTasklistWritePartitions",
	MatchingNumTasklistReadPartitions:       "matching.numTasklistReadPartitions",
	MatchingForwarderMaxOutstandingPolls:    "matching.forwarderMaxOutstandingPolls",
	MatchingForwarderMaxOutstandingTasks:    "matching.forwarderMaxOutstandingTasks",
	MatchingForwarderMaxRatePerSecond:       "matching.forwarderMaxRatePerSecond",
	MatchingForwarderMaxChildrenPerNode:     "matching.forwarderMaxChildrenPerNode",
	MatchingShutdownDrainDuration:           "matching.shutdownDrainDuration",

	// history settings
<<<<<<< HEAD
	HistoryRPS:                                            "history.rps",
	HistoryPersistenceMaxQPS:                              "history.persistenceMaxQPS",
	HistoryVisibilityOpenMaxQPS:                           "history.historyVisibilityOpenMaxQPS",
	HistoryVisibilityClosedMaxQPS:                         "history.historyVisibilityClosedMaxQPS",
	HistoryLongPollExpirationInterval:                     "history.longPollExpirationInterval",
	HistoryCacheInitialSize:                               "history.cacheInitialSize",
	HistoryMaxAutoResetPoints:                             "history.historyMaxAutoResetPoints",
	HistoryCacheMaxSize:                                   "history.cacheMaxSize",
	HistoryCacheTTL:                                       "history.cacheTTL",
	EventsCacheInitialSize:                                "history.eventsCacheInitialSize",
	EventsCacheMaxSize:                                    "history.eventsCacheMaxSize",
	EventsCacheTTL:                                        "history.eventsCacheTTL",
	AcquireShardInterval:                                  "history.acquireShardInterval",
	AcquireShardConcurrency:                               "history.acquireShardConcurrency",
	StandbyClusterDelay:                                   "history.standbyClusterDelay",
	StandbyTaskMissingEventsResendDelay:                   "history.standbyTaskMissingEventsResendDelay",
	StandbyTaskMissingEventsDiscardDelay:                  "history.standbyTaskMissingEventsDiscardDelay",
	TaskProcessRPS:                                        "history.taskProcessRPS",
	TimerTaskBatchSize:                                    "history.timerTaskBatchSize",
	TimerTaskWorkerCount:                                  "history.timerTaskWorkerCount",
	TimerTaskMaxRetryCount:                                "history.timerTaskMaxRetryCount",
	TimerProcessorGetFailureRetryCount:                    "history.timerProcessorGetFailureRetryCount",
	TimerProcessorCompleteTimerFailureRetryCount:          "history.timerProcessorCompleteTimerFailureRetryCount",
	TimerProcessorUpdateShardTaskCount:                    "history.timerProcessorUpdateShardTaskCount",
	TimerProcessorUpdateAckInterval:                       "history.timerProcessorUpdateAckInterval",
	TimerProcessorUpdateAckIntervalJitterCoefficient:      "history.timerProcessorUpdateAckIntervalJitterCoefficient",
	TimerProcessorCompleteTimerInterval:                   "history.timerProcessorCompleteTimerInterval",
	TimerProcessorFailoverMaxPollRPS:                      "history.timerProcessorFailoverMaxPollRPS",
	TimerProcessorMaxPollRPS:                              "history.timerProcessorMaxPollRPS",
	TimerProcessorMaxPollInterval:                         "history.timerProcessorMaxPollInterval",
	TimerProcessorMaxPollIntervalJitterCoefficient:        "history.timerProcessorMaxPollIntervalJitterCoefficient",
	TimerProcessorMaxTimeShift:                            "history.timerProcessorMaxTimeShift",
	TimerProcessorHistoryArchivalSizeLimit:                "history.timerProcessorHistoryArchivalSizeLimit",
	TimerProcessorArchivalTimeLimit:                       "history.TimerProcessorArchivalTimeLimit",
	TransferTaskBatchSize:                                 "history.transferTaskBatchSize",
	TransferProcessorFailoverMaxPollRPS:                   "history.transferProcessorFailoverMaxPollRPS",
	TransferProcessorMaxPollRPS:                           "history.transferProcessorMaxPollRPS",
	TransferTaskWorkerCount:                               "history.transferTaskWorkerCount",
	TransferTaskMaxRetryCount:                             "history.transferTaskMaxRetryCount",
	TransferProcessorCompleteTransferFailureRetryCount:    "history.transferProcessorCompleteTransferFailureRetryCount",
	TransferProcessorUpdateShardTaskCount:                 "history.transferProcessorUpdateShardTaskCount",
	TransferProcessorMaxPollInterval:                      "history.transferProcessorMaxPollInterval",
	TransferProcessorMaxPollIntervalJitterCoefficient:     "history.transferProcessorMaxPollIntervalJitterCoefficient",
	TransferProcessorUpdateAckInterval:                    "history.transferProcessorUpdateAckInterval",
	TransferProcessorUpdateAckIntervalJitterCoefficient:   "history.transferProcessorUpdateAckIntervalJitterCoefficient",
	TransferProcessorCompleteTransferInterval:             "history.transferProcessorCompleteTransferInterval",
	TransferProcessorVisibilityArchivalTimeLimit:          "history.transferProcessorVisibilityArchivalTimeLimit",
	ReplicatorTaskBatchSize:                               "history.replicatorTaskBatchSize",
	ReplicatorTaskWorkerCount:                             "history.replicatorTaskWorkerCount",
	ReplicatorTaskMaxRetryCount:                           "history.replicatorTaskMaxRetryCount",
	ReplicatorProcessorMaxPollRPS:                         "history.replicatorProcessorMaxPollRPS",
	ReplicatorProcessorUpdateShardTaskCount:               "history.replicatorProcessorUpdateShardTaskCount",
	ReplicatorProcessorMaxPollInterval:                    "history.replicatorProcessorMaxPollInterval",
	ReplicatorProcessorMaxPollIntervalJitterCoefficient:   "history.replicatorProcessorMaxPollIntervalJitterCoefficient",
	ReplicatorProcessorUpdateAckInterval:                  "history.replicatorProcessorUpdateAckInterval",
	ReplicatorProcessorUpdateAckIntervalJitterCoefficient: "history.replicatorProcessorUpdateAckIntervalJitterCoefficient",
	ExecutionMgrNumConns:                                  "history.executionMgrNumConns",
	HistoryMgrNumConns:                                    "history.historyMgrNumConns",
	MaximumBufferedEventsBatch:                            "history.maximumBufferedEventsBatch",
	MaximumSignalsPerExecution:                            "history.maximumSignalsPerExecution",
	ShardUpdateMinInterval:                                "history.shardUpdateMinInterval",
	ShardSyncMinInterval:                                  "history.shardSyncMinInterval",
	ShardSyncTimerJitterCoefficient:                       "history.shardSyncMinInterval",
	DefaultEventEncoding:                                  "history.defaultEventEncoding",
	EnableAdminProtection:                                 "history.enableAdminProtection",
	AdminOperationToken:                                   "history.adminOperationToken",
	EnableParentClosePolicy:                               "history.enableParentClosePolicy",
	NumArchiveSystemWorkflows:                             "history.numArchiveSystemWorkflows",
	ArchiveRequestRPS:                                     "history.archiveRequestRPS",
	EmitShardDiffLog:                                      "history.emitShardDiffLog",
	HistoryThrottledLogRPS:                                "history.throttledLogRPS",
	StickyTTL:                                             "history.stickyTTL",
	DefaultExecutionStartToCloseTimeout:                   "history.defaultWorkflowExecutionTimeout",
	MaxExecutionStartToCloseTimeout:                       "history.maximumWorkflowExecutionTimeout",
	DecisionHeartbeatTimeout:                              "history.decisionHeartbeatTimeout",
	DefaultDecisionTaskStartToCloseTimeout:                "history.defaultDecisionTaskStartToCloseTimeout",
	ParentClosePolicyThreshold:                            "history.parentClosePolicyThreshold",
	NumParentClosePolicySystemWorkflows:                   "history.numParentClosePolicySystemWorkflows",
	ReplicationTaskFetcherParallelism:                     "history.ReplicationTaskFetcherParallelism",
	ReplicationTaskFetcherAggregationInterval:             "history.ReplicationTaskFetcherAggregationInterval",
	ReplicationTaskFetcherTimerJitterCoefficient:          "history.ReplicationTaskFetcherTimerJitterCoefficient",
	ReplicationTaskFetcherErrorRetryWait:                  "history.ReplicationTaskFetcherErrorRetryWait",
	ReplicationTaskProcessorErrorRetryWait:                "history.ReplicationTaskProcessorErrorRetryWait",
	ReplicationTaskProcessorErrorRetryMaxAttempts:         "history.ReplicationTaskProcessorErrorRetryMaxAttempts",
	ReplicationTaskProcessorNoTaskInitialWait:             "history.ReplicationTaskProcessorNoTaskInitialWait",
	ReplicationTaskProcessorCleanupInterval:               "history.ReplicationTaskProcessorCleanupInterval",
	ReplicationTaskProcessorCleanupJitterCoefficient:      "history.ReplicationTaskProcessorCleanupJitterCoefficient",
	EnableConsistentQuery:                                 "history.EnableConsistentQuery",
	EnableConsistentQueryByNamespace:                      "history.EnableConsistentQueryByNamespace",
	MaxBufferedQueryCount:                                 "history.MaxBufferedQueryCount",
	MutableStateChecksumGenProbability:                    "history.mutableStateChecksumGenProbability",
	MutableStateChecksumVerifyProbability:                 "history.mutableStateChecksumVerifyProbability",
	MutableStateChecksumInvalidateBefore:                  "history.mutableStateChecksumInvalidateBefore",
=======
	HistoryRPS:                                             "history.rps",
	HistoryPersistenceMaxQPS:                               "history.persistenceMaxQPS",
	HistoryPersistenceGlobalMaxQPS:                         "history.persistenceGlobalMaxQPS",
	HistoryVisibilityOpenMaxQPS:                            "history.historyVisibilityOpenMaxQPS",
	HistoryVisibilityClosedMaxQPS:                          "history.historyVisibilityClosedMaxQPS",
	HistoryLongPollExpirationInterval:                      "history.longPollExpirationInterval",
	HistoryCacheInitialSize:                                "history.cacheInitialSize",
	HistoryMaxAutoResetPoints:                              "history.historyMaxAutoResetPoints",
	HistoryCacheMaxSize:                                    "history.cacheMaxSize",
	HistoryCacheTTL:                                        "history.cacheTTL",
	HistoryShutdownDrainDuration:                           "history.shutdownDrainDuration",
	EventsCacheInitialSize:                                 "history.eventsCacheInitialSize",
	EventsCacheMaxSize:                                     "history.eventsCacheMaxSize",
	EventsCacheTTL:                                         "history.eventsCacheTTL",
	AcquireShardInterval:                                   "history.acquireShardInterval",
	AcquireShardConcurrency:                                "history.acquireShardConcurrency",
	StandbyClusterDelay:                                    "history.standbyClusterDelay",
	StandbyTaskMissingEventsResendDelay:                    "history.standbyTaskMissingEventsResendDelay",
	StandbyTaskMissingEventsDiscardDelay:                   "history.standbyTaskMissingEventsDiscardDelay",
	TaskProcessRPS:                                         "history.taskProcessRPS",
	TaskSchedulerType:                                      "history.taskSchedulerType",
	TaskSchedulerWorkerCount:                               "history.taskSchedulerWorkerCount",
	TaskSchedulerQueueSize:                                 "history.taskSchedulerQueueSize",
	TaskSchedulerRoundRobinWeights:                         "history.taskSchedulerRoundRobinWeight",
	TimerTaskBatchSize:                                     "history.timerTaskBatchSize",
	TimerTaskWorkerCount:                                   "history.timerTaskWorkerCount",
	TimerTaskMaxRetryCount:                                 "history.timerTaskMaxRetryCount",
	TimerProcessorGetFailureRetryCount:                     "history.timerProcessorGetFailureRetryCount",
	TimerProcessorCompleteTimerFailureRetryCount:           "history.timerProcessorCompleteTimerFailureRetryCount",
	TimerProcessorUpdateShardTaskCount:                     "history.timerProcessorUpdateShardTaskCount",
	TimerProcessorUpdateAckInterval:                        "history.timerProcessorUpdateAckInterval",
	TimerProcessorUpdateAckIntervalJitterCoefficient:       "history.timerProcessorUpdateAckIntervalJitterCoefficient",
	TimerProcessorCompleteTimerInterval:                    "history.timerProcessorCompleteTimerInterval",
	TimerProcessorFailoverMaxPollRPS:                       "history.timerProcessorFailoverMaxPollRPS",
	TimerProcessorMaxPollRPS:                               "history.timerProcessorMaxPollRPS",
	TimerProcessorMaxPollInterval:                          "history.timerProcessorMaxPollInterval",
	TimerProcessorMaxPollIntervalJitterCoefficient:         "history.timerProcessorMaxPollIntervalJitterCoefficient",
	TimerProcessorRedispatchInterval:                       "history.timerProcessorRedispatchInterval",
	TimerProcessorRedispatchIntervalJitterCoefficient:      "history.timerProcessorRedispatchIntervalJitterCoefficient",
	TimerProcessorMaxRedispatchQueueSize:                   "history.timerProcessorMaxRedispatchQueueSize",
	TimerProcessorEnablePriorityTaskProcessor:              "history.timerProcessorEnablePriorityTaskProcessor",
	TimerProcessorMaxTimeShift:                             "history.timerProcessorMaxTimeShift",
	TimerProcessorHistoryArchivalSizeLimit:                 "history.timerProcessorHistoryArchivalSizeLimit",
	TimerProcessorArchivalTimeLimit:                        "history.timerProcessorArchivalTimeLimit",
	TransferTaskBatchSize:                                  "history.transferTaskBatchSize",
	TransferProcessorFailoverMaxPollRPS:                    "history.transferProcessorFailoverMaxPollRPS",
	TransferProcessorMaxPollRPS:                            "history.transferProcessorMaxPollRPS",
	TransferTaskWorkerCount:                                "history.transferTaskWorkerCount",
	TransferTaskMaxRetryCount:                              "history.transferTaskMaxRetryCount",
	TransferProcessorCompleteTransferFailureRetryCount:     "history.transferProcessorCompleteTransferFailureRetryCount",
	TransferProcessorUpdateShardTaskCount:                  "history.transferProcessorUpdateShardTaskCount",
	TransferProcessorMaxPollInterval:                       "history.transferProcessorMaxPollInterval",
	TransferProcessorMaxPollIntervalJitterCoefficient:      "history.transferProcessorMaxPollIntervalJitterCoefficient",
	TransferProcessorUpdateAckInterval:                     "history.transferProcessorUpdateAckInterval",
	TransferProcessorUpdateAckIntervalJitterCoefficient:    "history.transferProcessorUpdateAckIntervalJitterCoefficient",
	TransferProcessorCompleteTransferInterval:              "history.transferProcessorCompleteTransferInterval",
	TransferProcessorRedispatchInterval:                    "history.transferProcessorRedispatchInterval",
	TransferProcessorRedispatchIntervalJitterCoefficient:   "history.transferProcessorRedispatchIntervalJitterCoefficient",
	TransferProcessorMaxRedispatchQueueSize:                "history.transferProcessorMaxRedispatchQueueSize",
	TransferProcessorEnablePriorityTaskProcessor:           "history.transferProcessorEnablePriorityTaskProcessor",
	TransferProcessorVisibilityArchivalTimeLimit:           "history.transferProcessorVisibilityArchivalTimeLimit",
	ReplicatorTaskBatchSize:                                "history.replicatorTaskBatchSize",
	ReplicatorTaskWorkerCount:                              "history.replicatorTaskWorkerCount",
	ReplicatorTaskMaxRetryCount:                            "history.replicatorTaskMaxRetryCount",
	ReplicatorProcessorMaxPollRPS:                          "history.replicatorProcessorMaxPollRPS",
	ReplicatorProcessorUpdateShardTaskCount:                "history.replicatorProcessorUpdateShardTaskCount",
	ReplicatorProcessorMaxPollInterval:                     "history.replicatorProcessorMaxPollInterval",
	ReplicatorProcessorMaxPollIntervalJitterCoefficient:    "history.replicatorProcessorMaxPollIntervalJitterCoefficient",
	ReplicatorProcessorUpdateAckInterval:                   "history.replicatorProcessorUpdateAckInterval",
	ReplicatorProcessorUpdateAckIntervalJitterCoefficient:  "history.replicatorProcessorUpdateAckIntervalJitterCoefficient",
	ReplicatorProcessorRedispatchInterval:                  "history.replicatorProcessorRedispatchInterval",
	ReplicatorProcessorRedispatchIntervalJitterCoefficient: "history.replicatorProcessorRedispatchIntervalJitterCoefficient",
	ReplicatorProcessorMaxRedispatchQueueSize:              "history.replicatorProcessorMaxRedispatchQueueSize",
	ReplicatorProcessorEnablePriorityTaskProcessor:         "history.replicatorProcessorEnablePriorityTaskProcessor",
	ExecutionMgrNumConns:                                   "history.executionMgrNumConns",
	HistoryMgrNumConns:                                     "history.historyMgrNumConns",
	MaximumBufferedEventsBatch:                             "history.maximumBufferedEventsBatch",
	MaximumSignalsPerExecution:                             "history.maximumSignalsPerExecution",
	ShardUpdateMinInterval:                                 "history.shardUpdateMinInterval",
	ShardSyncMinInterval:                                   "history.shardSyncMinInterval",
	ShardSyncTimerJitterCoefficient:                        "history.shardSyncMinInterval",
	DefaultEventEncoding:                                   "history.defaultEventEncoding",
	EnableAdminProtection:                                  "history.enableAdminProtection",
	AdminOperationToken:                                    "history.adminOperationToken",
	EnableParentClosePolicy:                                "history.enableParentClosePolicy",
	NumArchiveSystemWorkflows:                              "history.numArchiveSystemWorkflows",
	ArchiveRequestRPS:                                      "history.archiveRequestRPS",
	EmitShardDiffLog:                                       "history.emitShardDiffLog",
	HistoryThrottledLogRPS:                                 "history.throttledLogRPS",
	StickyTTL:                                              "history.stickyTTL",
	DecisionHeartbeatTimeout:                               "history.decisionHeartbeatTimeout",
	ParentClosePolicyThreshold:                             "history.parentClosePolicyThreshold",
	NumParentClosePolicySystemWorkflows:                    "history.numParentClosePolicySystemWorkflows",
	ReplicationTaskFetcherParallelism:                      "history.ReplicationTaskFetcherParallelism",
	ReplicationTaskFetcherAggregationInterval:              "history.ReplicationTaskFetcherAggregationInterval",
	ReplicationTaskFetcherTimerJitterCoefficient:           "history.ReplicationTaskFetcherTimerJitterCoefficient",
	ReplicationTaskFetcherErrorRetryWait:                   "history.ReplicationTaskFetcherErrorRetryWait",
	ReplicationTaskProcessorErrorRetryWait:                 "history.ReplicationTaskProcessorErrorRetryWait",
	ReplicationTaskProcessorErrorRetryMaxAttempts:          "history.ReplicationTaskProcessorErrorRetryMaxAttempts",
	ReplicationTaskProcessorNoTaskInitialWait:              "history.ReplicationTaskProcessorNoTaskInitialWait",
	ReplicationTaskProcessorCleanupInterval:                "history.ReplicationTaskProcessorCleanupInterval",
	ReplicationTaskProcessorCleanupJitterCoefficient:       "history.ReplicationTaskProcessorCleanupJitterCoefficient",
	EnableConsistentQuery:                                  "history.EnableConsistentQuery",
	EnableConsistentQueryByDomain:                          "history.EnableConsistentQueryByDomain",
	MaxBufferedQueryCount:                                  "history.MaxBufferedQueryCount",
	MutableStateChecksumGenProbability:                     "history.mutableStateChecksumGenProbability",
	MutableStateChecksumVerifyProbability:                  "history.mutableStateChecksumVerifyProbability",
	MutableStateChecksumInvalidateBefore:                   "history.mutableStateChecksumInvalidateBefore",
	ReplicationEventsFromCurrentCluster:                    "history.ReplicationEventsFromCurrentCluster",
>>>>>>> 651a26b2

	WorkerPersistenceMaxQPS:                         "worker.persistenceMaxQPS",
	WorkerPersistenceGlobalMaxQPS:                   "worker.persistenceGlobalMaxQPS",
	WorkerReplicatorMetaTaskConcurrency:             "worker.replicatorMetaTaskConcurrency",
	WorkerReplicatorTaskConcurrency:                 "worker.replicatorTaskConcurrency",
	WorkerReplicatorMessageConcurrency:              "worker.replicatorMessageConcurrency",
	WorkerReplicatorActivityBufferRetryCount:        "worker.replicatorActivityBufferRetryCount",
	WorkerReplicatorHistoryBufferRetryCount:         "worker.replicatorHistoryBufferRetryCount",
	WorkerReplicationTaskMaxRetryCount:              "worker.replicationTaskMaxRetryCount",
	WorkerReplicationTaskMaxRetryDuration:           "worker.replicationTaskMaxRetryDuration",
	WorkerReplicationTaskContextDuration:            "worker.replicationTaskContextDuration",
	WorkerReReplicationContextTimeout:               "worker.workerReReplicationContextTimeout",
	WorkerIndexerConcurrency:                        "worker.indexerConcurrency",
	WorkerESProcessorNumOfWorkers:                   "worker.ESProcessorNumOfWorkers",
	WorkerESProcessorBulkActions:                    "worker.ESProcessorBulkActions",
	WorkerESProcessorBulkSize:                       "worker.ESProcessorBulkSize",
	WorkerESProcessorFlushInterval:                  "worker.ESProcessorFlushInterval",
	EnableArchivalCompression:                       "worker.EnableArchivalCompression",
	WorkerHistoryPageSize:                           "worker.WorkerHistoryPageSize",
	WorkerTargetArchivalBlobSize:                    "worker.WorkerTargetArchivalBlobSize",
	WorkerArchiverConcurrency:                       "worker.ArchiverConcurrency",
	WorkerArchivalsPerIteration:                     "worker.ArchivalsPerIteration",
	WorkerDeterministicConstructionCheckProbability: "worker.DeterministicConstructionCheckProbability",
	WorkerBlobIntegrityCheckProbability:             "worker.BlobIntegrityCheckProbability",
	WorkerTimeLimitPerArchivalIteration:             "worker.TimeLimitPerArchivalIteration",
	WorkerThrottledLogRPS:                           "worker.throttledLogRPS",
	ScannerPersistenceMaxQPS:                        "worker.scannerPersistenceMaxQPS",
	TaskListScannerEnabled:                          "worker.taskListScannerEnabled",
	HistoryScannerEnabled:                           "worker.historyScannerEnabled",
	ExecutionsScannerEnabled:                        "worker.executionsScannerEnabled",
}

const (
	unknownKey Key = iota

	// key for tests
	testGetPropertyKey
	testGetIntPropertyKey
	testGetFloat64PropertyKey
	testGetDurationPropertyKey
	testGetBoolPropertyKey
	testGetStringPropertyKey
	testGetMapPropertyKey
	testGetIntPropertyFilteredByNamespaceKey
	testGetDurationPropertyFilteredByNamespaceKey
	testGetIntPropertyFilteredByTaskListInfoKey
	testGetDurationPropertyFilteredByTaskListInfoKey
	testGetBoolPropertyFilteredByTaskListInfoKey

	// EnableGlobalNamespace is key for enable global namespace
	EnableGlobalNamespace
	// EnableNDC is key for enable N data center events replication
	EnableNDC
	// EnableNewKafkaClient is key for using New Kafka client
	EnableNewKafkaClient
	// EnableVisibilitySampling is key for enable visibility sampling
	EnableVisibilitySampling
	// EnableReadFromClosedExecutionV2 is key for enable read from temporal_visibility.closed_executions_v2
	EnableReadFromClosedExecutionV2
	// AdvancedVisibilityWritingMode is key for how to write to advanced visibility
	AdvancedVisibilityWritingMode
	// EmitShardDiffLog whether emit the shard diff log
	EmitShardDiffLog
	// EnableReadVisibilityFromES is key for enable read from elastic search
	EnableReadVisibilityFromES
	// DisableListVisibilityByFilter is config to disable list open/close workflow using filter
	DisableListVisibilityByFilter
	// HistoryArchivalStatus is key for the status of history archival
	HistoryArchivalStatus
	// EnableReadFromHistoryArchival is key for enabling reading history from archival store
	EnableReadFromHistoryArchival
	// VisibilityArchivalStatus is key for the status of visibility archival
	VisibilityArchivalStatus
	// EnableReadFromVisibilityArchival is key for enabling reading visibility from archival store
	EnableReadFromVisibilityArchival
	// EnableNamespaceNotActiveAutoForwarding whether enabling DC auto forwarding to active cluster
	// for signal / start / signal with start API if namespace is not active
	EnableNamespaceNotActiveAutoForwarding
	// TransactionSizeLimit is the largest allowed transaction size to persistence
	TransactionSizeLimit
	// MinRetentionDays is the minimal allowed retention days for namespace
	MinRetentionDays
	// MaxDecisionTaskStartToCloseTimeout  is the maximum allowed decision start to close timeout
	MaxDecisionTaskStartToCloseTimeout
	// DisallowQuery is the key to disallow query for a namespace
	DisallowQuery
<<<<<<< HEAD
=======
	// EnablePriorityTaskProcessor is the key for enabling priority task processor
	EnablePriorityTaskProcessor

>>>>>>> 651a26b2
	// BlobSizeLimitError is the per event blob size limit
	BlobSizeLimitError
	// BlobSizeLimitWarn is the per event blob size limit for warning
	BlobSizeLimitWarn
	// HistorySizeLimitError is the per workflow execution history size limit
	HistorySizeLimitError
	// HistorySizeLimitWarn is the per workflow execution history size limit for warning
	HistorySizeLimitWarn
	// HistoryCountLimitError is the per workflow execution history event count limit
	HistoryCountLimitError
	// HistoryCountLimitWarn is the per workflow execution history event count limit for warning
	HistoryCountLimitWarn

	// MaxIDLengthLimit is the length limit for various IDs, including: Namespace, TaskList, WorkflowID, ActivityID, TimerID,
	// WorkflowType, ActivityType, SignalName, MarkerName, ErrorReason/FailureReason/CancelCause, Identity, RequestID
	MaxIDLengthLimit

	// key for frontend

	// FrontendPersistenceMaxQPS is the max qps frontend host can query DB
	FrontendPersistenceMaxQPS
	// FrontendPersistenceGlobalMaxQPS is the max qps frontend cluster can query DB
	FrontendPersistenceGlobalMaxQPS
	// FrontendVisibilityMaxPageSize is default max size for ListWorkflowExecutions in one page
	FrontendVisibilityMaxPageSize
	// FrontendVisibilityListMaxQPS is max qps frontend can list open/close workflows
	FrontendVisibilityListMaxQPS
	// FrontendESVisibilityListMaxQPS is max qps frontend can list open/close workflows from ElasticSearch
	FrontendESVisibilityListMaxQPS
	// FrontendESIndexMaxResultWindow is ElasticSearch index setting max_result_window
	FrontendESIndexMaxResultWindow
	// FrontendHistoryMaxPageSize is default max size for GetWorkflowExecutionHistory in one page
	FrontendHistoryMaxPageSize
	// FrontendRPS is workflow rate limit per second
	FrontendRPS
<<<<<<< HEAD
	// FrontendNamespaceRPS is workflow namespace rate limit per second
	FrontendNamespaceRPS
=======
	// FrontendMaxDomainRPSPerInstance is workflow domain rate limit per second
	FrontendMaxDomainRPSPerInstance
	// FrontendGlobalDomainRPS is workflow domain rate limit per second for the whole Cadence cluster
	FrontendGlobalDomainRPS
>>>>>>> 651a26b2
	// FrontendHistoryMgrNumConns is for persistence cluster.NumConns
	FrontendHistoryMgrNumConns
	// FrontendThrottledLogRPS is the rate limit on number of log messages emitted per second for throttled logger
	FrontendThrottledLogRPS
	// FrontendShutdownDrainDuration is the duration of traffic drain during shutdown
	FrontendShutdownDrainDuration
	// EnableClientVersionCheck enables client version check for frontend
	EnableClientVersionCheck
<<<<<<< HEAD
	// FrontendMaxBadBinaries is the max number of bad binaries in namespace config
=======

	// FrontendMaxBadBinaries is the max number of bad binaries in domain config
>>>>>>> 651a26b2
	FrontendMaxBadBinaries
	// ValidSearchAttributes is legal indexed keys that can be used in list APIs
	ValidSearchAttributes
	// SendRawWorkflowHistory is whether to enable raw history retrieving
	SendRawWorkflowHistory
	// SearchAttributesNumberOfKeysLimit is the limit of number of keys
	SearchAttributesNumberOfKeysLimit
	// SearchAttributesSizeOfValueLimit is the size limit of each value
	SearchAttributesSizeOfValueLimit
	// SearchAttributesTotalSizeLimit is the size limit of the whole map
	SearchAttributesTotalSizeLimit
	// VisibilityArchivalQueryMaxPageSize is the maximum page size for a visibility archival query
	VisibilityArchivalQueryMaxPageSize
	// VisibilityArchivalQueryMaxRangeInDays is the maximum number of days for a visibility archival query
	VisibilityArchivalQueryMaxRangeInDays
	// VisibilityArchivalQueryMaxQPS is the timeout for a visibility archival query
	VisibilityArchivalQueryMaxQPS

	// key for matching

	// MatchingRPS is request rate per second for each matching host
	MatchingRPS
	// MatchingPersistenceMaxQPS is the max qps matching host can query DB
	MatchingPersistenceMaxQPS
	// MatchingPersistenceGlobalMaxQPS is the max qps matching cluster can query DB
	MatchingPersistenceGlobalMaxQPS
	// MatchingMinTaskThrottlingBurstSize is the minimum burst size for task list throttling
	MatchingMinTaskThrottlingBurstSize
	// MatchingGetTasksBatchSize is the maximum batch size to fetch from the task buffer
	MatchingGetTasksBatchSize
	// MatchingLongPollExpirationInterval is the long poll expiration interval in the matching service
	MatchingLongPollExpirationInterval
	// MatchingEnableSyncMatch is to enable sync match
	MatchingEnableSyncMatch
	// MatchingUpdateAckInterval is the interval for update ack
	MatchingUpdateAckInterval
	// MatchingIdleTasklistCheckInterval is the IdleTasklistCheckInterval
	MatchingIdleTasklistCheckInterval
	// MaxTasklistIdleTime is the max time tasklist being idle
	MaxTasklistIdleTime
	// MatchingOutstandingTaskAppendsThreshold is the threshold for outstanding task appends
	MatchingOutstandingTaskAppendsThreshold
	// MatchingMaxTaskBatchSize is max batch size for task writer
	MatchingMaxTaskBatchSize
	// MatchingMaxTaskDeleteBatchSize is the max batch size for range deletion of tasks
	MatchingMaxTaskDeleteBatchSize
	// MatchingThrottledLogRPS is the rate limit on number of log messages emitted per second for throttled logger
	MatchingThrottledLogRPS
	// MatchingNumTasklistWritePartitions is the number of write partitions for a task list
	MatchingNumTasklistWritePartitions
	// MatchingNumTasklistReadPartitions is the number of read partitions for a task list
	MatchingNumTasklistReadPartitions
	// MatchingForwarderMaxOutstandingPolls is the max number of inflight polls from the forwarder
	MatchingForwarderMaxOutstandingPolls
	// MatchingForwarderMaxOutstandingTasks is the max number of inflight addTask/queryTask from the forwarder
	MatchingForwarderMaxOutstandingTasks
	// MatchingForwarderMaxRatePerSecond is the max rate at which add/query can be forwarded
	MatchingForwarderMaxRatePerSecond
	// MatchingForwarderMaxChildrenPerNode is the max number of children per node in the task list partition tree
	MatchingForwarderMaxChildrenPerNode
	// MatchingShutdownDrainDuration is the duration of traffic drain during shutdown
	MatchingShutdownDrainDuration

	// key for history

	// HistoryRPS is request rate per second for each history host
	HistoryRPS
	// HistoryPersistenceMaxQPS is the max qps history host can query DB
	HistoryPersistenceMaxQPS
	// HistoryPersistenceGlobalMaxQPS is the max qps history cluster can query DB
	HistoryPersistenceGlobalMaxQPS
	// HistoryVisibilityOpenMaxQPS is max qps one history host can write visibility open_executions
	HistoryVisibilityOpenMaxQPS
	// HistoryVisibilityClosedMaxQPS is max qps one history host can write visibility closed_executions
	HistoryVisibilityClosedMaxQPS
	// HistoryLongPollExpirationInterval is the long poll expiration interval in the history service
	HistoryLongPollExpirationInterval
	// HistoryCacheInitialSize is initial size of history cache
	HistoryCacheInitialSize
	// HistoryCacheMaxSize is max size of history cache
	HistoryCacheMaxSize
	// HistoryCacheTTL is TTL of history cache
	HistoryCacheTTL
	// HistoryShutdownDrainDuration is the duration of traffic drain during shutdown
	HistoryShutdownDrainDuration
	// EventsCacheInitialSize is initial size of events cache
	EventsCacheInitialSize
	// EventsCacheMaxSize is max size of events cache
	EventsCacheMaxSize
	// EventsCacheTTL is TTL of events cache
	EventsCacheTTL
	// AcquireShardInterval is interval that timer used to acquire shard
	AcquireShardInterval
	// AcquireShardConcurrency is number of goroutines that can be used to acquire shards in the shard controller.
	AcquireShardConcurrency
	// StandbyClusterDelay is the artificial delay added to standby cluster's view of active cluster's time
	StandbyClusterDelay
	// StandbyTaskMissingEventsResendDelay is the amount of time standby cluster's will wait (if events are missing)
	// before calling remote for missing events
	StandbyTaskMissingEventsResendDelay
	// StandbyTaskMissingEventsDiscardDelay is the amount of time standby cluster's will wait (if events are missing)
	// before discarding the task
	StandbyTaskMissingEventsDiscardDelay
	// TaskProcessRPS is the task processing rate per second for each namespace
	TaskProcessRPS
	// TaskSchedulerType is the task scheduler type for priority task processor
	TaskSchedulerType
	// TaskSchedulerWorkerCount is the number of workers per shard in task scheduler
	TaskSchedulerWorkerCount
	// TaskSchedulerQueueSize is the size of task channel size in task scheduler
	TaskSchedulerQueueSize
	// TaskSchedulerRoundRobinWeights is the priority weight for weighted round robin task scheduler
	TaskSchedulerRoundRobinWeights
	// TimerTaskBatchSize is batch size for timer processor to process tasks
	TimerTaskBatchSize
	// TimerTaskWorkerCount is number of task workers for timer processor
	TimerTaskWorkerCount
	// TimerTaskMaxRetryCount is max retry count for timer processor
	TimerTaskMaxRetryCount
	// TimerProcessorGetFailureRetryCount is retry count for timer processor get failure operation
	TimerProcessorGetFailureRetryCount
	// TimerProcessorCompleteTimerFailureRetryCount is retry count for timer processor complete timer operation
	TimerProcessorCompleteTimerFailureRetryCount
	// TimerProcessorUpdateShardTaskCount is update shard count for timer processor
	TimerProcessorUpdateShardTaskCount
	// TimerProcessorUpdateAckInterval is update interval for timer processor
	TimerProcessorUpdateAckInterval
	// TimerProcessorUpdateAckIntervalJitterCoefficient is the update interval jitter coefficient
	TimerProcessorUpdateAckIntervalJitterCoefficient
	// TimerProcessorCompleteTimerInterval is complete timer interval for timer processor
	TimerProcessorCompleteTimerInterval
	// TimerProcessorFailoverMaxPollRPS is max poll rate per second for timer processor
	TimerProcessorFailoverMaxPollRPS
	// TimerProcessorMaxPollRPS is max poll rate per second for timer processor
	TimerProcessorMaxPollRPS
	// TimerProcessorMaxPollInterval is max poll interval for timer processor
	TimerProcessorMaxPollInterval
	// TimerProcessorMaxPollIntervalJitterCoefficient is the max poll interval jitter coefficient
	TimerProcessorMaxPollIntervalJitterCoefficient
	// TimerProcessorRedispatchInterval is the redispatch interval for timer processor
	TimerProcessorRedispatchInterval
	// TimerProcessorRedispatchIntervalJitterCoefficient is the redispatch interval jitter coefficient
	TimerProcessorRedispatchIntervalJitterCoefficient
	// TimerProcessorMaxRedispatchQueueSize is the threshold of the number of tasks in the redispatch queue for timer processor
	TimerProcessorMaxRedispatchQueueSize
	// TimerProcessorEnablePriorityTaskProcessor indicates whether priority task processor should be used for timer processor
	TimerProcessorEnablePriorityTaskProcessor
	// TimerProcessorMaxTimeShift is the max shift timer processor can have
	TimerProcessorMaxTimeShift
	// TimerProcessorHistoryArchivalSizeLimit is the max history size for inline archival
	TimerProcessorHistoryArchivalSizeLimit
	// TimerProcessorArchivalTimeLimit is the upper time limit for inline history archival
	TimerProcessorArchivalTimeLimit
	// TransferTaskBatchSize is batch size for transferQueueProcessor
	TransferTaskBatchSize
	// TransferProcessorFailoverMaxPollRPS is max poll rate per second for transferQueueProcessor
	TransferProcessorFailoverMaxPollRPS
	// TransferProcessorMaxPollRPS is max poll rate per second for transferQueueProcessor
	TransferProcessorMaxPollRPS
	// TransferTaskWorkerCount is number of worker for transferQueueProcessor
	TransferTaskWorkerCount
	// TransferTaskMaxRetryCount is max times of retry for transferQueueProcessor
	TransferTaskMaxRetryCount
	// TransferProcessorCompleteTransferFailureRetryCount is times of retry for failure
	TransferProcessorCompleteTransferFailureRetryCount
	// TransferProcessorUpdateShardTaskCount is update shard count for transferQueueProcessor
	TransferProcessorUpdateShardTaskCount
	// TransferProcessorMaxPollInterval max poll interval for transferQueueProcessor
	TransferProcessorMaxPollInterval
	// TransferProcessorMaxPollIntervalJitterCoefficient is the max poll interval jitter coefficient
	TransferProcessorMaxPollIntervalJitterCoefficient
	// TransferProcessorUpdateAckInterval is update interval for transferQueueProcessor
	TransferProcessorUpdateAckInterval
	// TransferProcessorUpdateAckIntervalJitterCoefficient is the update interval jitter coefficient
	TransferProcessorUpdateAckIntervalJitterCoefficient
	// TransferProcessorCompleteTransferInterval is complete timer interval for transferQueueProcessor
	TransferProcessorCompleteTransferInterval
	// TransferProcessorRedispatchInterval is the redispatch interval for transferQueueProcessor
	TransferProcessorRedispatchInterval
	// TransferProcessorRedispatchIntervalJitterCoefficient is the redispatch interval jitter coefficient
	TransferProcessorRedispatchIntervalJitterCoefficient
	// TransferProcessorMaxRedispatchQueueSize is the threshold of the number of tasks in the redispatch queue for transferQueueProcessor
	TransferProcessorMaxRedispatchQueueSize
	// TransferProcessorEnablePriorityTaskProcessor indicates whether priority task processor should be used for transferQueueProcessor
	TransferProcessorEnablePriorityTaskProcessor
	// TransferProcessorVisibilityArchivalTimeLimit is the upper time limit for archiving visibility records
	TransferProcessorVisibilityArchivalTimeLimit
	// ReplicatorTaskBatchSize is batch size for ReplicatorProcessor
	ReplicatorTaskBatchSize
	// ReplicatorTaskWorkerCount is number of worker for ReplicatorProcessor
	ReplicatorTaskWorkerCount
	// ReplicatorTaskMaxRetryCount is max times of retry for ReplicatorProcessor
	ReplicatorTaskMaxRetryCount
	// ReplicatorProcessorMaxPollRPS is max poll rate per second for ReplicatorProcessor
	ReplicatorProcessorMaxPollRPS
	// ReplicatorProcessorUpdateShardTaskCount is update shard count for ReplicatorProcessor
	ReplicatorProcessorUpdateShardTaskCount
	// ReplicatorProcessorMaxPollInterval is max poll interval for ReplicatorProcessor
	ReplicatorProcessorMaxPollInterval
	// ReplicatorProcessorMaxPollIntervalJitterCoefficient is the max poll interval jitter coefficient
	ReplicatorProcessorMaxPollIntervalJitterCoefficient
	// ReplicatorProcessorUpdateAckInterval is update interval for ReplicatorProcessor
	ReplicatorProcessorUpdateAckInterval
	// ReplicatorProcessorUpdateAckIntervalJitterCoefficient is the update interval jitter coefficient
	ReplicatorProcessorUpdateAckIntervalJitterCoefficient
	// ReplicatorProcessorRedispatchInterval is the redispatch interval for ReplicatorProcessor
	ReplicatorProcessorRedispatchInterval
	// ReplicatorProcessorRedispatchIntervalJitterCoefficient is the redispatch interval jitter coefficient
	ReplicatorProcessorRedispatchIntervalJitterCoefficient
	// ReplicatorProcessorMaxRedispatchQueueSize is the threshold of the number of tasks in the redispatch queue for ReplicatorProcessor
	ReplicatorProcessorMaxRedispatchQueueSize
	// ReplicatorProcessorEnablePriorityTaskProcessor indicates whether priority task processor should be used for ReplicatorProcessor
	ReplicatorProcessorEnablePriorityTaskProcessor
	// ExecutionMgrNumConns is persistence connections number for ExecutionManager
	ExecutionMgrNumConns
	// HistoryMgrNumConns is persistence connections number for HistoryManager
	HistoryMgrNumConns
	// MaximumBufferedEventsBatch is max number of buffer event in mutable state
	MaximumBufferedEventsBatch
	// MaximumSignalsPerExecution is max number of signals supported by single execution
	MaximumSignalsPerExecution
	// ShardUpdateMinInterval is the minimal time interval which the shard info can be updated
	ShardUpdateMinInterval
	// ShardSyncMinInterval is the minimal time interval which the shard info should be sync to remote
	ShardSyncMinInterval
	// ShardSyncTimerJitterCoefficient is the sync shard jitter coefficient
	ShardSyncTimerJitterCoefficient
	// DefaultEventEncoding is the encoding type for history events
	DefaultEventEncoding
	// NumArchiveSystemWorkflows is key for number of archive system workflows running in total
	NumArchiveSystemWorkflows
	// ArchiveRequestRPS is the rate limit on the number of archive request per second
	ArchiveRequestRPS

	// EnableAdminProtection is whether to enable admin checking
	EnableAdminProtection
	// AdminOperationToken is the token to pass admin checking
	AdminOperationToken
	// HistoryMaxAutoResetPoints is the key for max number of auto reset points stored in mutableState
	HistoryMaxAutoResetPoints

	// EnableParentClosePolicy whether to  ParentClosePolicy
	EnableParentClosePolicy
	// ParentClosePolicyThreshold decides that parent close policy will be processed by sys workers(if enabled) if
	// the number of children greater than or equal to this threshold
	ParentClosePolicyThreshold
	// NumParentClosePolicySystemWorkflows is key for number of parentClosePolicy system workflows running in total
	NumParentClosePolicySystemWorkflows

	// HistoryThrottledLogRPS is the rate limit on number of log messages emitted per second for throttled logger
	HistoryThrottledLogRPS
	// StickyTTL is to expire a sticky tasklist if no update more than this duration
	StickyTTL
	// DecisionHeartbeatTimeout for decision heartbeat
	DecisionHeartbeatTimeout
	// DefaultExecutionStartToCloseTimeout for a workflow execution
	DefaultExecutionStartToCloseTimeout
	// Maximum allowed workflow execution timeout
	MaxExecutionStartToCloseTimeout
	// DefaultDecisionTaskStartToCloseTimeout for a decision task
	DefaultDecisionTaskStartToCloseTimeout

	// key for worker

	// WorkerPersistenceMaxQPS is the max qps worker host can query DB
	WorkerPersistenceMaxQPS
	// WorkerPersistenceGlobalMaxQPS is the max qps worker cluster can query DB
	WorkerPersistenceGlobalMaxQPS
	// WorkerReplicatorMetaTaskConcurrency is the number of coroutine handling metadata related tasks
	WorkerReplicatorMetaTaskConcurrency
	// WorkerReplicatorTaskConcurrency is the number of coroutine handling non metadata related tasks
	WorkerReplicatorTaskConcurrency
	// WorkerReplicatorMessageConcurrency is the max concurrent tasks provided by messaging client
	WorkerReplicatorMessageConcurrency
	// WorkerReplicatorActivityBufferRetryCount is the retry attempt when encounter retry error on activity
	WorkerReplicatorActivityBufferRetryCount
	// WorkerReplicatorHistoryBufferRetryCount is the retry attempt when encounter retry error on history
	WorkerReplicatorHistoryBufferRetryCount
	// WorkerReplicationTaskMaxRetryCount is the max retry count for any task
	WorkerReplicationTaskMaxRetryCount
	// WorkerReplicationTaskMaxRetryDuration is the max retry duration for any task
	WorkerReplicationTaskMaxRetryDuration
	// WorkerReplicationTaskContextDuration is the context timeout for apply replication tasks
	WorkerReplicationTaskContextDuration
	// WorkerReReplicationContextTimeout is the context timeout for end to end  re-replication process
	WorkerReReplicationContextTimeout
	// WorkerIndexerConcurrency is the max concurrent messages to be processed at any given time
	WorkerIndexerConcurrency
	// WorkerESProcessorNumOfWorkers is num of workers for esProcessor
	WorkerESProcessorNumOfWorkers
	// WorkerESProcessorBulkActions is max number of requests in bulk for esProcessor
	WorkerESProcessorBulkActions
	// WorkerESProcessorBulkSize is max total size of bulk in bytes for esProcessor
	WorkerESProcessorBulkSize
	// WorkerESProcessorFlushInterval is flush interval for esProcessor
	WorkerESProcessorFlushInterval
	// EnableArchivalCompression indicates whether blobs are compressed before they are archived
	EnableArchivalCompression
	// WorkerHistoryPageSize indicates the page size of history fetched from persistence for archival
	WorkerHistoryPageSize
	// WorkerTargetArchivalBlobSize indicates the target blob size in bytes for archival, actual blob size may vary
	WorkerTargetArchivalBlobSize
	// WorkerArchiverConcurrency controls the number of coroutines handling archival work per archival workflow
	WorkerArchiverConcurrency
	// WorkerArchivalsPerIteration controls the number of archivals handled in each iteration of archival workflow
	WorkerArchivalsPerIteration
	// WorkerDeterministicConstructionCheckProbability controls the probability of running a deterministic construction check for any given archival
	WorkerDeterministicConstructionCheckProbability
	// WorkerBlobIntegrityCheckProbability controls the probability of running an integrity check for any given archival
	WorkerBlobIntegrityCheckProbability
	// WorkerTimeLimitPerArchivalIteration controls the time limit of each iteration of archival workflow
	WorkerTimeLimitPerArchivalIteration
	// WorkerThrottledLogRPS is the rate limit on number of log messages emitted per second for throttled logger
	WorkerThrottledLogRPS
	// ScannerPersistenceMaxQPS is the maximum rate of persistence calls from worker.Scanner
	ScannerPersistenceMaxQPS
	// TaskListScannerEnabled indicates if task list scanner should be started as part of worker.Scanner
	TaskListScannerEnabled
	// HistoryScannerEnabled indicates if history scanner should be started as part of worker.Scanner
	HistoryScannerEnabled
	// ExecutionsScannerEnabled indicates if executions scanner should be started as part of worker.Scanner
	ExecutionsScannerEnabled
	// EnableBatcher decides whether start batcher in our worker
	EnableBatcher
	// EnableParentClosePolicyWorker decides whether or not enable system workers for processing parent close policy task
	EnableParentClosePolicyWorker
	// EnableStickyQuery indicates if sticky query should be enabled per namespace
	EnableStickyQuery

	//ReplicationTaskFetcherParallelism determines how many go routines we spin up for fetching tasks
	ReplicationTaskFetcherParallelism
	// ReplicationTaskFetcherAggregationInterval determines how frequently the fetch requests are sent
	ReplicationTaskFetcherAggregationInterval
	// ReplicationTaskFetcherTimerJitterCoefficient is the jitter for fetcher timer
	ReplicationTaskFetcherTimerJitterCoefficient
	// ReplicationTaskFetcherErrorRetryWait is the wait time when fetcher encounters error
	ReplicationTaskFetcherErrorRetryWait
	// ReplicationTaskProcessorErrorRetryWait is the initial retry wait when we see errors in applying replication tasks
	ReplicationTaskProcessorErrorRetryWait
	// ReplicationTaskProcessorErrorRetryMaxAttempts is the max retry attempts for applying replication tasks
	ReplicationTaskProcessorErrorRetryMaxAttempts
	// ReplicationTaskProcessorNoTaskInitialWait is the wait time when not ask is returned
	ReplicationTaskProcessorNoTaskInitialWait
	// ReplicationTaskProcessorCleanupInterval determines how frequently the cleanup replication queue
	ReplicationTaskProcessorCleanupInterval
	// ReplicationTaskProcessorCleanupJitterCoefficient is the jitter for cleanup timer
	ReplicationTaskProcessorCleanupJitterCoefficient
	// EnableConsistentQuery indicates if consistent query is enabled for the cluster
	EnableConsistentQuery
	// EnableConsistentQueryByNamespace indicates if consistent query is enabled for a namespace
	EnableConsistentQueryByNamespace
	// MaxBufferedQueryCount indicates the maximum number of queries which can be buffered at a given time for a single workflow
	MaxBufferedQueryCount
	// MutableStateChecksumGenProbability is the probability [0-100] that checksum will be generated for mutable state
	MutableStateChecksumGenProbability
	// MutableStateChecksumVerifyProbability is the probability [0-100] that checksum will be verified for mutable state
	MutableStateChecksumVerifyProbability
	// MutableStateChecksumInvalidateBefore is the epoch timestamp before which all checksums are to be discarded
	MutableStateChecksumInvalidateBefore

	//ReplicationEventsFromCurrentCluster is a feature flag to allow cross DC replicate events that generated from the current cluster
	ReplicationEventsFromCurrentCluster

	// lastKeyForTest must be the last one in this const group for testing purpose
	lastKeyForTest
)

// Filter represents a filter on the dynamic config key
type Filter int

func (f Filter) String() string {
	if f <= unknownFilter || f > TaskType {
		return filters[unknownFilter]
	}
	return filters[f]
}

var filters = []string{
	"unknownFilter",
<<<<<<< HEAD
	"namespace",
=======
	"domainName",
	"domainID",
>>>>>>> 651a26b2
	"taskListName",
	"taskType",
}

const (
	unknownFilter Filter = iota
<<<<<<< HEAD
	// Namespace is the namespace name
	Namespace
=======
	// DomainName is the domain name
	DomainName
	// DomainID is the domain id
	DomainID
>>>>>>> 651a26b2
	// TaskListName is the tasklist name
	TaskListName
	// TaskType is the task type (0:Decision, 1:Activity)
	TaskType

	// lastFilterTypeForTest must be the last one in this const group for testing purpose
	lastFilterTypeForTest
)

// FilterOption is used to provide filters for dynamic config keys
type FilterOption func(filterMap map[Filter]interface{})

// TaskListFilter filters by task list name
func TaskListFilter(name string) FilterOption {
	return func(filterMap map[Filter]interface{}) {
		filterMap[TaskListName] = name
	}
}

// NamespaceFilter filters by namespace name
func NamespaceFilter(name string) FilterOption {
	return func(filterMap map[Filter]interface{}) {
		filterMap[Namespace] = name
	}
}

// DomainIDFilter filters by domain id
func DomainIDFilter(domainID string) FilterOption {
	return func(filterMap map[Filter]interface{}) {
		filterMap[DomainID] = domainID
	}
}

// TaskTypeFilter filters by task type
func TaskTypeFilter(taskType int32) FilterOption {
	return func(filterMap map[Filter]interface{}) {
		filterMap[TaskType] = taskType
	}
}<|MERGE_RESOLUTION|>--- conflicted
+++ resolved
@@ -54,7 +54,6 @@
 	testGetBoolPropertyFilteredByTaskListInfoKey:     "testGetBoolPropertyFilteredByTaskListInfoKey",
 
 	// system settings
-<<<<<<< HEAD
 	EnableGlobalNamespace:                  "system.enableGlobalNamespace",
 	EnableNDC:                              "system.enableNDC",
 	EnableNewKafkaClient:                   "system.enableNewKafkaClient",
@@ -74,28 +73,7 @@
 	EnableBatcher:                          "worker.enableBatcher",
 	EnableParentClosePolicyWorker:          "system.enableParentClosePolicyWorker",
 	EnableStickyQuery:                      "system.enableStickyQuery",
-=======
-	EnableGlobalDomain:                  "system.enableGlobalDomain",
-	EnableNDC:                           "system.enableNDC",
-	EnableNewKafkaClient:                "system.enableNewKafkaClient",
-	EnableVisibilitySampling:            "system.enableVisibilitySampling",
-	EnableReadFromClosedExecutionV2:     "system.enableReadFromClosedExecutionV2",
-	AdvancedVisibilityWritingMode:       "system.advancedVisibilityWritingMode",
-	EnableReadVisibilityFromES:          "system.enableReadVisibilityFromES",
-	HistoryArchivalStatus:               "system.historyArchivalStatus",
-	EnableReadFromHistoryArchival:       "system.enableReadFromHistoryArchival",
-	VisibilityArchivalStatus:            "system.visibilityArchivalStatus",
-	EnableReadFromVisibilityArchival:    "system.enableReadFromVisibilityArchival",
-	EnableDomainNotActiveAutoForwarding: "system.enableDomainNotActiveAutoForwarding",
-	TransactionSizeLimit:                "system.transactionSizeLimit",
-	MinRetentionDays:                    "system.minRetentionDays",
-	MaxDecisionStartToCloseSeconds:      "system.maxDecisionStartToCloseSeconds",
-	DisallowQuery:                       "system.disallowQuery",
-	EnableBatcher:                       "worker.enableBatcher",
-	EnableParentClosePolicyWorker:       "system.enableParentClosePolicyWorker",
-	EnableStickyQuery:                   "system.enableStickyQuery",
-	EnablePriorityTaskProcessor:         "system.enablePriorityTaskProcessor",
->>>>>>> 651a26b2
+	EnablePriorityTaskProcessor:            "system.enablePriorityTaskProcessor",
 
 	// size limit
 	BlobSizeLimitError:     "limit.blobSize.error",
@@ -116,12 +94,8 @@
 	FrontendESIndexMaxResultWindow:        "frontend.esIndexMaxResultWindow",
 	FrontendHistoryMaxPageSize:            "frontend.historyMaxPageSize",
 	FrontendRPS:                           "frontend.rps",
-<<<<<<< HEAD
-	FrontendNamespaceRPS:                  "frontend.namespacerps",
-=======
-	FrontendMaxDomainRPSPerInstance:       "frontend.domainrps",
-	FrontendGlobalDomainRPS:               "frontend.globalDomainrps",
->>>>>>> 651a26b2
+	FrontendMaxNamespaceRPSPerInstance:    "frontend.namespacerps",
+	FrontendGlobalNamespaceRPS:            "frontend.globalNamespacerps",
 	FrontendHistoryMgrNumConns:            "frontend.historyMgrNumConns",
 	FrontendShutdownDrainDuration:         "frontend.shutdownDrainDuration",
 	DisableListVisibilityByFilter:         "frontend.disableListVisibilityByFilter",
@@ -160,101 +134,6 @@
 	MatchingShutdownDrainDuration:           "matching.shutdownDrainDuration",
 
 	// history settings
-<<<<<<< HEAD
-	HistoryRPS:                                            "history.rps",
-	HistoryPersistenceMaxQPS:                              "history.persistenceMaxQPS",
-	HistoryVisibilityOpenMaxQPS:                           "history.historyVisibilityOpenMaxQPS",
-	HistoryVisibilityClosedMaxQPS:                         "history.historyVisibilityClosedMaxQPS",
-	HistoryLongPollExpirationInterval:                     "history.longPollExpirationInterval",
-	HistoryCacheInitialSize:                               "history.cacheInitialSize",
-	HistoryMaxAutoResetPoints:                             "history.historyMaxAutoResetPoints",
-	HistoryCacheMaxSize:                                   "history.cacheMaxSize",
-	HistoryCacheTTL:                                       "history.cacheTTL",
-	EventsCacheInitialSize:                                "history.eventsCacheInitialSize",
-	EventsCacheMaxSize:                                    "history.eventsCacheMaxSize",
-	EventsCacheTTL:                                        "history.eventsCacheTTL",
-	AcquireShardInterval:                                  "history.acquireShardInterval",
-	AcquireShardConcurrency:                               "history.acquireShardConcurrency",
-	StandbyClusterDelay:                                   "history.standbyClusterDelay",
-	StandbyTaskMissingEventsResendDelay:                   "history.standbyTaskMissingEventsResendDelay",
-	StandbyTaskMissingEventsDiscardDelay:                  "history.standbyTaskMissingEventsDiscardDelay",
-	TaskProcessRPS:                                        "history.taskProcessRPS",
-	TimerTaskBatchSize:                                    "history.timerTaskBatchSize",
-	TimerTaskWorkerCount:                                  "history.timerTaskWorkerCount",
-	TimerTaskMaxRetryCount:                                "history.timerTaskMaxRetryCount",
-	TimerProcessorGetFailureRetryCount:                    "history.timerProcessorGetFailureRetryCount",
-	TimerProcessorCompleteTimerFailureRetryCount:          "history.timerProcessorCompleteTimerFailureRetryCount",
-	TimerProcessorUpdateShardTaskCount:                    "history.timerProcessorUpdateShardTaskCount",
-	TimerProcessorUpdateAckInterval:                       "history.timerProcessorUpdateAckInterval",
-	TimerProcessorUpdateAckIntervalJitterCoefficient:      "history.timerProcessorUpdateAckIntervalJitterCoefficient",
-	TimerProcessorCompleteTimerInterval:                   "history.timerProcessorCompleteTimerInterval",
-	TimerProcessorFailoverMaxPollRPS:                      "history.timerProcessorFailoverMaxPollRPS",
-	TimerProcessorMaxPollRPS:                              "history.timerProcessorMaxPollRPS",
-	TimerProcessorMaxPollInterval:                         "history.timerProcessorMaxPollInterval",
-	TimerProcessorMaxPollIntervalJitterCoefficient:        "history.timerProcessorMaxPollIntervalJitterCoefficient",
-	TimerProcessorMaxTimeShift:                            "history.timerProcessorMaxTimeShift",
-	TimerProcessorHistoryArchivalSizeLimit:                "history.timerProcessorHistoryArchivalSizeLimit",
-	TimerProcessorArchivalTimeLimit:                       "history.TimerProcessorArchivalTimeLimit",
-	TransferTaskBatchSize:                                 "history.transferTaskBatchSize",
-	TransferProcessorFailoverMaxPollRPS:                   "history.transferProcessorFailoverMaxPollRPS",
-	TransferProcessorMaxPollRPS:                           "history.transferProcessorMaxPollRPS",
-	TransferTaskWorkerCount:                               "history.transferTaskWorkerCount",
-	TransferTaskMaxRetryCount:                             "history.transferTaskMaxRetryCount",
-	TransferProcessorCompleteTransferFailureRetryCount:    "history.transferProcessorCompleteTransferFailureRetryCount",
-	TransferProcessorUpdateShardTaskCount:                 "history.transferProcessorUpdateShardTaskCount",
-	TransferProcessorMaxPollInterval:                      "history.transferProcessorMaxPollInterval",
-	TransferProcessorMaxPollIntervalJitterCoefficient:     "history.transferProcessorMaxPollIntervalJitterCoefficient",
-	TransferProcessorUpdateAckInterval:                    "history.transferProcessorUpdateAckInterval",
-	TransferProcessorUpdateAckIntervalJitterCoefficient:   "history.transferProcessorUpdateAckIntervalJitterCoefficient",
-	TransferProcessorCompleteTransferInterval:             "history.transferProcessorCompleteTransferInterval",
-	TransferProcessorVisibilityArchivalTimeLimit:          "history.transferProcessorVisibilityArchivalTimeLimit",
-	ReplicatorTaskBatchSize:                               "history.replicatorTaskBatchSize",
-	ReplicatorTaskWorkerCount:                             "history.replicatorTaskWorkerCount",
-	ReplicatorTaskMaxRetryCount:                           "history.replicatorTaskMaxRetryCount",
-	ReplicatorProcessorMaxPollRPS:                         "history.replicatorProcessorMaxPollRPS",
-	ReplicatorProcessorUpdateShardTaskCount:               "history.replicatorProcessorUpdateShardTaskCount",
-	ReplicatorProcessorMaxPollInterval:                    "history.replicatorProcessorMaxPollInterval",
-	ReplicatorProcessorMaxPollIntervalJitterCoefficient:   "history.replicatorProcessorMaxPollIntervalJitterCoefficient",
-	ReplicatorProcessorUpdateAckInterval:                  "history.replicatorProcessorUpdateAckInterval",
-	ReplicatorProcessorUpdateAckIntervalJitterCoefficient: "history.replicatorProcessorUpdateAckIntervalJitterCoefficient",
-	ExecutionMgrNumConns:                                  "history.executionMgrNumConns",
-	HistoryMgrNumConns:                                    "history.historyMgrNumConns",
-	MaximumBufferedEventsBatch:                            "history.maximumBufferedEventsBatch",
-	MaximumSignalsPerExecution:                            "history.maximumSignalsPerExecution",
-	ShardUpdateMinInterval:                                "history.shardUpdateMinInterval",
-	ShardSyncMinInterval:                                  "history.shardSyncMinInterval",
-	ShardSyncTimerJitterCoefficient:                       "history.shardSyncMinInterval",
-	DefaultEventEncoding:                                  "history.defaultEventEncoding",
-	EnableAdminProtection:                                 "history.enableAdminProtection",
-	AdminOperationToken:                                   "history.adminOperationToken",
-	EnableParentClosePolicy:                               "history.enableParentClosePolicy",
-	NumArchiveSystemWorkflows:                             "history.numArchiveSystemWorkflows",
-	ArchiveRequestRPS:                                     "history.archiveRequestRPS",
-	EmitShardDiffLog:                                      "history.emitShardDiffLog",
-	HistoryThrottledLogRPS:                                "history.throttledLogRPS",
-	StickyTTL:                                             "history.stickyTTL",
-	DefaultExecutionStartToCloseTimeout:                   "history.defaultWorkflowExecutionTimeout",
-	MaxExecutionStartToCloseTimeout:                       "history.maximumWorkflowExecutionTimeout",
-	DecisionHeartbeatTimeout:                              "history.decisionHeartbeatTimeout",
-	DefaultDecisionTaskStartToCloseTimeout:                "history.defaultDecisionTaskStartToCloseTimeout",
-	ParentClosePolicyThreshold:                            "history.parentClosePolicyThreshold",
-	NumParentClosePolicySystemWorkflows:                   "history.numParentClosePolicySystemWorkflows",
-	ReplicationTaskFetcherParallelism:                     "history.ReplicationTaskFetcherParallelism",
-	ReplicationTaskFetcherAggregationInterval:             "history.ReplicationTaskFetcherAggregationInterval",
-	ReplicationTaskFetcherTimerJitterCoefficient:          "history.ReplicationTaskFetcherTimerJitterCoefficient",
-	ReplicationTaskFetcherErrorRetryWait:                  "history.ReplicationTaskFetcherErrorRetryWait",
-	ReplicationTaskProcessorErrorRetryWait:                "history.ReplicationTaskProcessorErrorRetryWait",
-	ReplicationTaskProcessorErrorRetryMaxAttempts:         "history.ReplicationTaskProcessorErrorRetryMaxAttempts",
-	ReplicationTaskProcessorNoTaskInitialWait:             "history.ReplicationTaskProcessorNoTaskInitialWait",
-	ReplicationTaskProcessorCleanupInterval:               "history.ReplicationTaskProcessorCleanupInterval",
-	ReplicationTaskProcessorCleanupJitterCoefficient:      "history.ReplicationTaskProcessorCleanupJitterCoefficient",
-	EnableConsistentQuery:                                 "history.EnableConsistentQuery",
-	EnableConsistentQueryByNamespace:                      "history.EnableConsistentQueryByNamespace",
-	MaxBufferedQueryCount:                                 "history.MaxBufferedQueryCount",
-	MutableStateChecksumGenProbability:                    "history.mutableStateChecksumGenProbability",
-	MutableStateChecksumVerifyProbability:                 "history.mutableStateChecksumVerifyProbability",
-	MutableStateChecksumInvalidateBefore:                  "history.mutableStateChecksumInvalidateBefore",
-=======
 	HistoryRPS:                                             "history.rps",
 	HistoryPersistenceMaxQPS:                               "history.persistenceMaxQPS",
 	HistoryPersistenceGlobalMaxQPS:                         "history.persistenceGlobalMaxQPS",
@@ -298,7 +177,7 @@
 	TimerProcessorEnablePriorityTaskProcessor:              "history.timerProcessorEnablePriorityTaskProcessor",
 	TimerProcessorMaxTimeShift:                             "history.timerProcessorMaxTimeShift",
 	TimerProcessorHistoryArchivalSizeLimit:                 "history.timerProcessorHistoryArchivalSizeLimit",
-	TimerProcessorArchivalTimeLimit:                        "history.timerProcessorArchivalTimeLimit",
+	TimerProcessorArchivalTimeLimit:                        "history.TimerProcessorArchivalTimeLimit",
 	TransferTaskBatchSize:                                  "history.transferTaskBatchSize",
 	TransferProcessorFailoverMaxPollRPS:                    "history.transferProcessorFailoverMaxPollRPS",
 	TransferProcessorMaxPollRPS:                            "history.transferProcessorMaxPollRPS",
@@ -345,7 +224,10 @@
 	EmitShardDiffLog:                                       "history.emitShardDiffLog",
 	HistoryThrottledLogRPS:                                 "history.throttledLogRPS",
 	StickyTTL:                                              "history.stickyTTL",
+	DefaultExecutionStartToCloseTimeout:                    "history.defaultWorkflowExecutionTimeout",
+	MaxExecutionStartToCloseTimeout:                        "history.maximumWorkflowExecutionTimeout",
 	DecisionHeartbeatTimeout:                               "history.decisionHeartbeatTimeout",
+	DefaultDecisionTaskStartToCloseTimeout:                 "history.defaultDecisionTaskStartToCloseTimeout",
 	ParentClosePolicyThreshold:                             "history.parentClosePolicyThreshold",
 	NumParentClosePolicySystemWorkflows:                    "history.numParentClosePolicySystemWorkflows",
 	ReplicationTaskFetcherParallelism:                      "history.ReplicationTaskFetcherParallelism",
@@ -358,13 +240,12 @@
 	ReplicationTaskProcessorCleanupInterval:                "history.ReplicationTaskProcessorCleanupInterval",
 	ReplicationTaskProcessorCleanupJitterCoefficient:       "history.ReplicationTaskProcessorCleanupJitterCoefficient",
 	EnableConsistentQuery:                                  "history.EnableConsistentQuery",
-	EnableConsistentQueryByDomain:                          "history.EnableConsistentQueryByDomain",
+	EnableConsistentQueryByNamespace:                       "history.EnableConsistentQueryByNamespace",
 	MaxBufferedQueryCount:                                  "history.MaxBufferedQueryCount",
 	MutableStateChecksumGenProbability:                     "history.mutableStateChecksumGenProbability",
 	MutableStateChecksumVerifyProbability:                  "history.mutableStateChecksumVerifyProbability",
 	MutableStateChecksumInvalidateBefore:                   "history.mutableStateChecksumInvalidateBefore",
 	ReplicationEventsFromCurrentCluster:                    "history.ReplicationEventsFromCurrentCluster",
->>>>>>> 651a26b2
 
 	WorkerPersistenceMaxQPS:                         "worker.persistenceMaxQPS",
 	WorkerPersistenceGlobalMaxQPS:                   "worker.persistenceGlobalMaxQPS",
@@ -451,12 +332,9 @@
 	MaxDecisionTaskStartToCloseTimeout
 	// DisallowQuery is the key to disallow query for a namespace
 	DisallowQuery
-<<<<<<< HEAD
-=======
 	// EnablePriorityTaskProcessor is the key for enabling priority task processor
 	EnablePriorityTaskProcessor
 
->>>>>>> 651a26b2
 	// BlobSizeLimitError is the per event blob size limit
 	BlobSizeLimitError
 	// BlobSizeLimitWarn is the per event blob size limit for warning
@@ -492,15 +370,10 @@
 	FrontendHistoryMaxPageSize
 	// FrontendRPS is workflow rate limit per second
 	FrontendRPS
-<<<<<<< HEAD
-	// FrontendNamespaceRPS is workflow namespace rate limit per second
-	FrontendNamespaceRPS
-=======
-	// FrontendMaxDomainRPSPerInstance is workflow domain rate limit per second
-	FrontendMaxDomainRPSPerInstance
-	// FrontendGlobalDomainRPS is workflow domain rate limit per second for the whole Cadence cluster
-	FrontendGlobalDomainRPS
->>>>>>> 651a26b2
+	// FrontendMaxNamespaceRPSPerInstance is workflow namespace rate limit per second
+	FrontendMaxNamespaceRPSPerInstance
+	// FrontendGlobalNamespaceRPS is workflow namespace rate limit per second for the whole cluster
+	FrontendGlobalNamespaceRPS
 	// FrontendHistoryMgrNumConns is for persistence cluster.NumConns
 	FrontendHistoryMgrNumConns
 	// FrontendThrottledLogRPS is the rate limit on number of log messages emitted per second for throttled logger
@@ -509,12 +382,8 @@
 	FrontendShutdownDrainDuration
 	// EnableClientVersionCheck enables client version check for frontend
 	EnableClientVersionCheck
-<<<<<<< HEAD
+
 	// FrontendMaxBadBinaries is the max number of bad binaries in namespace config
-=======
-
-	// FrontendMaxBadBinaries is the max number of bad binaries in domain config
->>>>>>> 651a26b2
 	FrontendMaxBadBinaries
 	// ValidSearchAttributes is legal indexed keys that can be used in list APIs
 	ValidSearchAttributes
@@ -894,27 +763,18 @@
 
 var filters = []string{
 	"unknownFilter",
-<<<<<<< HEAD
 	"namespace",
-=======
-	"domainName",
-	"domainID",
->>>>>>> 651a26b2
+	"namespaceID",
 	"taskListName",
 	"taskType",
 }
 
 const (
 	unknownFilter Filter = iota
-<<<<<<< HEAD
 	// Namespace is the namespace name
 	Namespace
-=======
-	// DomainName is the domain name
-	DomainName
-	// DomainID is the domain id
-	DomainID
->>>>>>> 651a26b2
+	// NamespaceID is the namespace id
+	NamespaceID
 	// TaskListName is the tasklist name
 	TaskListName
 	// TaskType is the task type (0:Decision, 1:Activity)
@@ -941,10 +801,10 @@
 	}
 }
 
-// DomainIDFilter filters by domain id
-func DomainIDFilter(domainID string) FilterOption {
+// NamespaceIDFilter filters by namespace id
+func NamespaceIDFilter(namespaceID string) FilterOption {
 	return func(filterMap map[Filter]interface{}) {
-		filterMap[DomainID] = domainID
+		filterMap[NamespaceID] = namespaceID
 	}
 }
 
