// Copyright (c) 2017 Uber Technologies, Inc.
//
// Permission is hereby granted, free of charge, to any person obtaining a copy
// of this software and associated documentation files (the "Software"), to deal
// in the Software without restriction, including without limitation the rights
// to use, copy, modify, merge, publish, distribute, sublicense, and/or sell
// copies of the Software, and to permit persons to whom the Software is
// furnished to do so, subject to the following conditions:
//
// The above copyright notice and this permission notice shall be included in
// all copies or substantial portions of the Software.
//
// THE SOFTWARE IS PROVIDED "AS IS", WITHOUT WARRANTY OF ANY KIND, EXPRESS OR
// IMPLIED, INCLUDING BUT NOT LIMITED TO THE WARRANTIES OF MERCHANTABILITY,
// FITNESS FOR A PARTICULAR PURPOSE AND NONINFRINGEMENT. IN NO EVENT SHALL THE
// AUTHORS OR COPYRIGHT HOLDERS BE LIABLE FOR ANY CLAIM, DAMAGES OR OTHER
// LIABILITY, WHETHER IN AN ACTION OF CONTRACT, TORT OR OTHERWISE, ARISING FROM,
// OUT OF OR IN CONNECTION WITH THE SOFTWARE OR THE USE OR OTHER DEALINGS IN
// THE SOFTWARE.

package cli

import (
	"strings"
	"testing"
	"time"

	"github.com/gogo/status"
	"github.com/golang/mock/gomock"
	"github.com/olekukonko/tablewriter"
	"github.com/pborman/uuid"
	"github.com/stretchr/testify/suite"
	"github.com/urfave/cli"
	commonproto "go.temporal.io/temporal-proto/common"
	"go.temporal.io/temporal-proto/enums"
	"go.temporal.io/temporal-proto/workflowservice"
	"go.temporal.io/temporal-proto/workflowservicemock"
	"google.golang.org/grpc/codes"

	"github.com/temporalio/temporal/.gen/proto/adminservice"
	"github.com/temporalio/temporal/.gen/proto/adminservicemock"
)

type cliAppSuite struct {
	suite.Suite
	app               *cli.App
	mockCtrl          *gomock.Controller
	frontendClient    *workflowservicemock.MockWorkflowServiceClient
	serverAdminClient *adminservicemock.MockAdminServiceClient
}

type clientFactoryMock struct {
	frontendClient    workflowservice.WorkflowServiceClient
	serverAdminClient adminservice.AdminServiceClient
}

func (m *clientFactoryMock) FrontendClient(c *cli.Context) workflowservice.WorkflowServiceClient {
	return m.frontendClient
}

func (m *clientFactoryMock) AdminClient(c *cli.Context) adminservice.AdminServiceClient {
	return m.serverAdminClient
}

var commands = []string{
	"domain", "d",
	"workflow", "wf",
	"tasklist", "tl",
}

var domainName = "cli-test-domain"

func TestCLIAppSuite(t *testing.T) {
	s := new(cliAppSuite)
	suite.Run(t, s)
}

func (s *cliAppSuite) SetupSuite() {
	s.app = NewCliApp()
}

func (s *cliAppSuite) SetupTest() {
	s.mockCtrl = gomock.NewController(s.T())

	s.frontendClient = workflowservicemock.NewMockWorkflowServiceClient(s.mockCtrl)
	s.serverAdminClient = adminservicemock.NewMockAdminServiceClient(s.mockCtrl)
	SetFactory(&clientFactoryMock{
		frontendClient:    s.frontendClient,
		serverAdminClient: s.serverAdminClient,
	})
}

func (s *cliAppSuite) TearDownTest() {
	s.mockCtrl.Finish() // assert mock’s expectations
}

func (s *cliAppSuite) RunErrorExitCode(arguments []string) int {
	oldOsExit := osExit
	defer func() { osExit = oldOsExit }()
	var errorCode int
	osExit = func(code int) {
		errorCode = code
	}
	s.NoError(s.app.Run(arguments))
	return errorCode
}

func (s *cliAppSuite) TestAppCommands() {
	for _, test := range commands {
		cmd := s.app.Command(test)
		s.NotNil(cmd)
	}
}

func (s *cliAppSuite) TestDomainRegister_LocalDomain() {
	s.frontendClient.EXPECT().RegisterDomain(gomock.Any(), gomock.Any()).Return(nil, nil)
	errorCode := s.RunErrorExitCode([]string{"", "--do", domainName, "domain", "register", "--global_domain", "false"})
	s.Equal(0, errorCode)
}

func (s *cliAppSuite) TestDomainRegister_GlobalDomain() {
	s.frontendClient.EXPECT().RegisterDomain(gomock.Any(), gomock.Any()).Return(nil, nil)
	errorCode := s.RunErrorExitCode([]string{"", "--do", domainName, "domain", "register", "--global_domain", "true"})
	s.Equal(0, errorCode)
}

func (s *cliAppSuite) TestDomainRegister_DomainExist() {
	s.frontendClient.EXPECT().RegisterDomain(gomock.Any(), gomock.Any()).Return(nil, status.New(codes.AlreadyExists, "").Err())
	errorCode := s.RunErrorExitCode([]string{"", "--do", domainName, "domain", "register", "--global_domain", "true"})
	s.Equal(1, errorCode)
}

func (s *cliAppSuite) TestDomainRegister_Failed() {
	s.frontendClient.EXPECT().RegisterDomain(gomock.Any(), gomock.Any()).Return(nil, status.New(codes.InvalidArgument, "faked error").Err())
	errorCode := s.RunErrorExitCode([]string{"", "--do", domainName, "domain", "register", "--global_domain", "true"})
	s.Equal(1, errorCode)
}

var describeDomainResponseServer = &workflowservice.DescribeDomainResponse{
	DomainInfo: &commonproto.DomainInfo{
		Name:        "test-domain",
		Description: "a test domain",
		OwnerEmail:  "test@uber.com",
	},
	Configuration: &commonproto.DomainConfiguration{
		WorkflowExecutionRetentionPeriodInDays: 3,
		EmitMetric:                             &commonproto.BoolValue{Value: true},
	},
	ReplicationConfiguration: &commonproto.DomainReplicationConfiguration{
		ActiveClusterName: "active",
		Clusters: []*commonproto.ClusterReplicationConfiguration{
			{
				ClusterName: "active",
			},
			{
				ClusterName: "standby",
			},
		},
	},
}

func (s *cliAppSuite) TestDomainUpdate() {
	resp := describeDomainResponseServer
	s.frontendClient.EXPECT().DescribeDomain(gomock.Any(), gomock.Any()).Return(resp, nil).Times(2)
	s.frontendClient.EXPECT().UpdateDomain(gomock.Any(), gomock.Any()).Return(nil, nil).Times(2)
	err := s.app.Run([]string{"", "--do", domainName, "domain", "update"})
	s.Nil(err)
	err = s.app.Run([]string{"", "--do", domainName, "domain", "update", "--desc", "another desc", "--oe", "another@uber.com", "--rd", "1"})
	s.Nil(err)
}

func (s *cliAppSuite) TestDomainUpdate_DomainNotExist() {
	resp := describeDomainResponseServer
	s.frontendClient.EXPECT().DescribeDomain(gomock.Any(), gomock.Any()).Return(resp, nil)
	s.frontendClient.EXPECT().UpdateDomain(gomock.Any(), gomock.Any()).Return(nil, status.New(codes.NotFound, "").Err())
	errorCode := s.RunErrorExitCode([]string{"", "--do", domainName, "domain", "update"})
	s.Equal(1, errorCode)
}

func (s *cliAppSuite) TestDomainUpdate_ActiveClusterFlagNotSet_DomainNotExist() {
	s.frontendClient.EXPECT().DescribeDomain(gomock.Any(), gomock.Any()).Return(nil, status.New(codes.NotFound, "").Err())
	errorCode := s.RunErrorExitCode([]string{"", "--do", domainName, "domain", "update"})
	s.Equal(1, errorCode)
}

func (s *cliAppSuite) TestDomainUpdate_Failed() {
	resp := describeDomainResponseServer
	s.frontendClient.EXPECT().DescribeDomain(gomock.Any(), gomock.Any()).Return(resp, nil)
	s.frontendClient.EXPECT().UpdateDomain(gomock.Any(), gomock.Any()).Return(nil, status.New(codes.InvalidArgument, "faked error").Err())
	errorCode := s.RunErrorExitCode([]string{"", "--do", domainName, "domain", "update"})
	s.Equal(1, errorCode)
}

func (s *cliAppSuite) TestDomainDescribe() {
	resp := describeDomainResponseServer
	s.frontendClient.EXPECT().DescribeDomain(gomock.Any(), gomock.Any()).Return(resp, nil)
	err := s.app.Run([]string{"", "--do", domainName, "domain", "describe"})
	s.Nil(err)
}

func (s *cliAppSuite) TestDomainDescribe_DomainNotExist() {
	resp := describeDomainResponseServer
	s.frontendClient.EXPECT().DescribeDomain(gomock.Any(), gomock.Any()).Return(resp, status.New(codes.NotFound, "").Err())
	errorCode := s.RunErrorExitCode([]string{"", "--do", domainName, "domain", "describe"})
	s.Equal(1, errorCode)
}

func (s *cliAppSuite) TestDomainDescribe_Failed() {
	resp := describeDomainResponseServer
	s.frontendClient.EXPECT().DescribeDomain(gomock.Any(), gomock.Any()).Return(resp, status.New(codes.InvalidArgument, "faked error").Err())
	errorCode := s.RunErrorExitCode([]string{"", "--do", domainName, "domain", "describe"})
	s.Equal(1, errorCode)
}

var (
	eventType = enums.EventTypeWorkflowExecutionStarted

	getWorkflowExecutionHistoryResponse = &workflowservice.GetWorkflowExecutionHistoryResponse{
		History: &commonproto.History{
			Events: []*commonproto.HistoryEvent{
				{
					EventType: eventType,
					Attributes: &commonproto.HistoryEvent_WorkflowExecutionStartedEventAttributes{WorkflowExecutionStartedEventAttributes: &commonproto.WorkflowExecutionStartedEventAttributes{
						WorkflowType:                        &commonproto.WorkflowType{Name: "TestWorkflow"},
						TaskList:                            &commonproto.TaskList{Name: "taskList"},
						ExecutionStartToCloseTimeoutSeconds: 60,
						TaskStartToCloseTimeoutSeconds:      10,
						Identity:                            "tester",
					}},
				},
			},
		},
		NextPageToken: nil,
	}
)

func (s *cliAppSuite) TestShowHistory() {
	resp := getWorkflowExecutionHistoryResponse
	s.frontendClient.EXPECT().GetWorkflowExecutionHistory(gomock.Any(), gomock.Any()).Return(resp, nil)
	err := s.app.Run([]string{"", "--do", domainName, "workflow", "show", "-w", "wid"})
	s.Nil(err)
}

func (s *cliAppSuite) TestShowHistoryWithID() {
	resp := getWorkflowExecutionHistoryResponse
	s.frontendClient.EXPECT().GetWorkflowExecutionHistory(gomock.Any(), gomock.Any()).Return(resp, nil)
	err := s.app.Run([]string{"", "--do", domainName, "workflow", "showid", "wid"})
	s.Nil(err)
}

func (s *cliAppSuite) TestShowHistory_PrintRawTime() {
	resp := getWorkflowExecutionHistoryResponse
	s.frontendClient.EXPECT().GetWorkflowExecutionHistory(gomock.Any(), gomock.Any()).Return(resp, nil)
	err := s.app.Run([]string{"", "--do", domainName, "workflow", "show", "-w", "wid", "-prt"})
	s.Nil(err)
}

func (s *cliAppSuite) TestShowHistory_PrintDateTime() {
	resp := getWorkflowExecutionHistoryResponse
	s.frontendClient.EXPECT().GetWorkflowExecutionHistory(gomock.Any(), gomock.Any()).Return(resp, nil)
	err := s.app.Run([]string{"", "--do", domainName, "workflow", "show", "-w", "wid", "-pdt"})
	s.Nil(err)
}

func (s *cliAppSuite) TestStartWorkflow() {
	resp := &workflowservice.StartWorkflowExecutionResponse{RunId: uuid.New()}
	s.frontendClient.EXPECT().StartWorkflowExecution(gomock.Any(), gomock.Any()).Return(resp, nil).Times(2)
	// start with wid
	err := s.app.Run([]string{"", "--do", domainName, "workflow", "start", "-tl", "testTaskList", "-wt", "testWorkflowType", "-et", "60", "-w", "wid", "wrp", "2"})
	s.Nil(err)
	// start without wid
	err = s.app.Run([]string{"", "--do", domainName, "workflow", "start", "-tl", "testTaskList", "-wt", "testWorkflowType", "-et", "60", "wrp", "2"})
	s.Nil(err)
}

func (s *cliAppSuite) TestStartWorkflow_Failed() {
	resp := &workflowservice.StartWorkflowExecutionResponse{RunId: uuid.New()}
	s.frontendClient.EXPECT().StartWorkflowExecution(gomock.Any(), gomock.Any()).Return(resp, status.New(codes.InvalidArgument, "faked error").Err())
	// start with wid
	errorCode := s.RunErrorExitCode([]string{"", "--do", domainName, "workflow", "start", "-tl", "testTaskList", "-wt", "testWorkflowType", "-et", "60", "-w", "wid"})
	s.Equal(1, errorCode)
}

func (s *cliAppSuite) TestRunWorkflow() {
	resp := &workflowservice.StartWorkflowExecutionResponse{RunId: uuid.New()}
	history := getWorkflowExecutionHistoryResponse
	s.frontendClient.EXPECT().StartWorkflowExecution(gomock.Any(), gomock.Any()).Return(resp, nil).Times(2)
	s.frontendClient.EXPECT().GetWorkflowExecutionHistory(gomock.Any(), gomock.Any()).Return(history, nil).Times(2)
	// start with wid
	err := s.app.Run([]string{"", "--do", domainName, "workflow", "run", "-tl", "testTaskList", "-wt", "testWorkflowType", "-et", "60", "-w", "wid", "wrp", "2"})
	s.Nil(err)
	// start without wid
	err = s.app.Run([]string{"", "--do", domainName, "workflow", "run", "-tl", "testTaskList", "-wt", "testWorkflowType", "-et", "60", "wrp", "2"})
	s.Nil(err)
}

func (s *cliAppSuite) TestRunWorkflow_Failed() {
	resp := &workflowservice.StartWorkflowExecutionResponse{RunId: uuid.New()}
	history := getWorkflowExecutionHistoryResponse
	s.frontendClient.EXPECT().StartWorkflowExecution(gomock.Any(), gomock.Any()).Return(resp, status.New(codes.InvalidArgument, "faked error").Err())
	s.frontendClient.EXPECT().GetWorkflowExecutionHistory(gomock.Any(), gomock.Any()).Return(history, nil)
	// start with wid
	errorCode := s.RunErrorExitCode([]string{"", "--do", domainName, "workflow", "run", "-tl", "testTaskList", "-wt", "testWorkflowType", "-et", "60", "-w", "wid"})
	s.Equal(1, errorCode)
}

func (s *cliAppSuite) TestTerminateWorkflow() {
	s.frontendClient.EXPECT().TerminateWorkflowExecution(gomock.Any(), gomock.Any()).Return(nil, nil)
	err := s.app.Run([]string{"", "--do", domainName, "workflow", "terminate", "-w", "wid"})
	s.Nil(err)
}

func (s *cliAppSuite) TestTerminateWorkflow_Failed() {
	s.frontendClient.EXPECT().TerminateWorkflowExecution(gomock.Any(), gomock.Any()).Return(nil, status.New(codes.InvalidArgument, "faked error").Err())
	errorCode := s.RunErrorExitCode([]string{"", "--do", domainName, "workflow", "terminate", "-w", "wid"})
	s.Equal(1, errorCode)
}

func (s *cliAppSuite) TestCancelWorkflow() {
	s.frontendClient.EXPECT().RequestCancelWorkflowExecution(gomock.Any(), gomock.Any()).Return(nil, nil)
	err := s.app.Run([]string{"", "--do", domainName, "workflow", "cancel", "-w", "wid"})
	s.Nil(err)
}

func (s *cliAppSuite) TestCancelWorkflow_Failed() {
	s.frontendClient.EXPECT().RequestCancelWorkflowExecution(gomock.Any(), gomock.Any()).Return(nil, status.New(codes.InvalidArgument, "faked error").Err())
	errorCode := s.RunErrorExitCode([]string{"", "--do", domainName, "workflow", "cancel", "-w", "wid"})
	s.Equal(1, errorCode)
}

func (s *cliAppSuite) TestSignalWorkflow() {
	s.frontendClient.EXPECT().SignalWorkflowExecution(gomock.Any(), gomock.Any()).Return(nil, nil)
	err := s.app.Run([]string{"", "--do", domainName, "workflow", "signal", "-w", "wid", "-n", "signal-name"})
	s.Nil(err)
}

func (s *cliAppSuite) TestSignalWorkflow_Failed() {
	s.frontendClient.EXPECT().SignalWorkflowExecution(gomock.Any(), gomock.Any()).Return(nil, status.New(codes.InvalidArgument, "faked error").Err())
	errorCode := s.RunErrorExitCode([]string{"", "--do", domainName, "workflow", "signal", "-w", "wid", "-n", "signal-name"})
	s.Equal(1, errorCode)
}

func (s *cliAppSuite) TestQueryWorkflow() {
	resp := &workflowservice.QueryWorkflowResponse{
		QueryResult: []byte("query-result"),
	}
	s.frontendClient.EXPECT().QueryWorkflow(gomock.Any(), gomock.Any()).Return(resp, nil)
	err := s.app.Run([]string{"", "--do", domainName, "workflow", "query", "-w", "wid", "-qt", "query-type-test"})
	s.Nil(err)
}

func (s *cliAppSuite) TestQueryWorkflowUsingStackTrace() {
	resp := &workflowservice.QueryWorkflowResponse{
		QueryResult: []byte("query-result"),
	}
	s.frontendClient.EXPECT().QueryWorkflow(gomock.Any(), gomock.Any()).Return(resp, nil)
	err := s.app.Run([]string{"", "--do", domainName, "workflow", "stack", "-w", "wid"})
	s.Nil(err)
}

func (s *cliAppSuite) TestQueryWorkflow_Failed() {
	resp := &workflowservice.QueryWorkflowResponse{
		QueryResult: []byte("query-result"),
	}
	s.frontendClient.EXPECT().QueryWorkflow(gomock.Any(), gomock.Any()).Return(resp, status.New(codes.InvalidArgument, "faked error").Err())
	errorCode := s.RunErrorExitCode([]string{"", "--do", domainName, "workflow", "query", "-w", "wid", "-qt", "query-type-test"})
	s.Equal(1, errorCode)
}

var (
	closeStatus = enums.WorkflowExecutionCloseStatusCompleted

	listClosedWorkflowExecutionsResponse = &workflowservice.ListClosedWorkflowExecutionsResponse{
		Executions: []*commonproto.WorkflowExecutionInfo{
			{
				Execution: &commonproto.WorkflowExecution{
					WorkflowId: "test-list-workflow-id",
					RunId:      uuid.New(),
				},
				Type: &commonproto.WorkflowType{
					Name: "test-list-workflow-type",
				},
				StartTime:     time.Now().UnixNano(),
				CloseTime:     time.Now().Add(time.Hour).UnixNano(),
				CloseStatus:   closeStatus,
				HistoryLength: 12,
			},
		},
	}

	listOpenWorkflowExecutionsResponse = &workflowservice.ListOpenWorkflowExecutionsResponse{
		Executions: []*commonproto.WorkflowExecutionInfo{
			{
				Execution: &commonproto.WorkflowExecution{
					WorkflowId: "test-list-open-workflow-id",
					RunId:      uuid.New(),
				},
				Type: &commonproto.WorkflowType{
					Name: "test-list-open-workflow-type",
				},
				StartTime:     time.Now().UnixNano(),
				CloseTime:     time.Now().Add(time.Hour).UnixNano(),
				HistoryLength: 12,
			},
		},
	}
)

func (s *cliAppSuite) TestListWorkflow() {
	resp := listClosedWorkflowExecutionsResponse
	s.frontendClient.EXPECT().ListClosedWorkflowExecutions(gomock.Any(), gomock.Any()).Return(resp, nil)
	err := s.app.Run([]string{"", "--do", domainName, "workflow", "list"})
	s.Nil(err)
}

func (s *cliAppSuite) TestListWorkflow_WithWorkflowID() {
	resp := &workflowservice.ListClosedWorkflowExecutionsResponse{}
	s.frontendClient.EXPECT().ListClosedWorkflowExecutions(gomock.Any(), gomock.Any()).Return(resp, nil)
	err := s.app.Run([]string{"", "--do", domainName, "workflow", "list", "-wid", "nothing"})
	s.Nil(err)
}

func (s *cliAppSuite) TestListWorkflow_WithWorkflowType() {
	resp := &workflowservice.ListClosedWorkflowExecutionsResponse{}
	s.frontendClient.EXPECT().ListClosedWorkflowExecutions(gomock.Any(), gomock.Any()).Return(resp, nil)
	err := s.app.Run([]string{"", "--do", domainName, "workflow", "list", "-wt", "no-type"})
	s.Nil(err)
}

func (s *cliAppSuite) TestListWorkflow_PrintDateTime() {
	resp := listClosedWorkflowExecutionsResponse
	s.frontendClient.EXPECT().ListClosedWorkflowExecutions(gomock.Any(), gomock.Any()).Return(resp, nil)
	err := s.app.Run([]string{"", "--do", domainName, "workflow", "list", "-pdt"})
	s.Nil(err)
}

func (s *cliAppSuite) TestListWorkflow_PrintRawTime() {
	resp := listClosedWorkflowExecutionsResponse
	s.frontendClient.EXPECT().ListClosedWorkflowExecutions(gomock.Any(), gomock.Any()).Return(resp, nil)
	err := s.app.Run([]string{"", "--do", domainName, "workflow", "list", "-prt"})
	s.Nil(err)
}

func (s *cliAppSuite) TestListWorkflow_Open() {
	resp := listOpenWorkflowExecutionsResponse
	s.frontendClient.EXPECT().ListOpenWorkflowExecutions(gomock.Any(), gomock.Any()).Return(resp, nil)
	err := s.app.Run([]string{"", "--do", domainName, "workflow", "list", "-op"})
	s.Nil(err)
}

func (s *cliAppSuite) TestListWorkflow_Open_WithWorkflowID() {
	resp := &workflowservice.ListOpenWorkflowExecutionsResponse{}
	s.frontendClient.EXPECT().ListOpenWorkflowExecutions(gomock.Any(), gomock.Any()).Return(resp, nil)
	err := s.app.Run([]string{"", "--do", domainName, "workflow", "list", "-op", "-wid", "nothing"})
	s.Nil(err)
}

func (s *cliAppSuite) TestListWorkflow_Open_WithWorkflowType() {
	resp := &workflowservice.ListOpenWorkflowExecutionsResponse{}
	s.frontendClient.EXPECT().ListOpenWorkflowExecutions(gomock.Any(), gomock.Any()).Return(resp, nil)
	err := s.app.Run([]string{"", "--do", domainName, "workflow", "list", "-op", "-wt", "no-type"})
	s.Nil(err)
}

func (s *cliAppSuite) TestListArchivedWorkflow() {
	resp := &workflowservice.ListArchivedWorkflowExecutionsResponse{}
	s.frontendClient.EXPECT().ListArchivedWorkflowExecutions(gomock.Any(), gomock.Any()).Return(resp, nil)
	err := s.app.Run([]string{"", "--do", domainName, "workflow", "listarchived", "-q", "some query string", "--ps", "200", "--all"})
	s.Nil(err)
}

func (s *cliAppSuite) TestCountWorkflow() {
	resp := &workflowservice.CountWorkflowExecutionsResponse{}
	s.frontendClient.EXPECT().CountWorkflowExecutions(gomock.Any(), gomock.Any()).Return(resp, nil)
	err := s.app.Run([]string{"", "--do", domainName, "workflow", "count"})
	s.Nil(err)

	s.frontendClient.EXPECT().CountWorkflowExecutions(gomock.Any(), gomock.Any()).Return(resp, nil)
	err = s.app.Run([]string{"", "--do", domainName, "workflow", "count", "-q", "'CloseTime = missing'"})
	s.Nil(err)
}

var describeTaskListResponse = &workflowservice.DescribeTaskListResponse{
	Pollers: []*commonproto.PollerInfo{
		{
			LastAccessTime: time.Now().UnixNano(),
			Identity:       "tester",
		},
	},
}

func (s *cliAppSuite) TestAdminDescribeWorkflow() {
	resp := &adminservice.DescribeWorkflowExecutionResponse{
		ShardId:                "test-shard-id",
		HistoryAddr:            "ip:port",
		MutableStateInDatabase: "{\"ExecutionInfo\":{\"BranchToken\":\"WQsACgAAACQ2MzI5YzEzMi1mMGI0LTQwZmUtYWYxMS1hODVmMDA3MzAzODQLABQAAAAkOWM5OWI1MjItMGEyZi00NTdmLWEyNDgtMWU0OTA0ZDg4YzVhDwAeDAAAAAAA\"}}",
	}

	s.serverAdminClient.EXPECT().DescribeWorkflowExecution(gomock.Any(), gomock.Any()).Return(resp, nil)
	err := s.app.Run([]string{"", "--do", domainName, "admin", "wf", "describe", "-w", "test-wf-id"})
	s.Nil(err)
}

func (s *cliAppSuite) TestAdminDescribeWorkflow_Failed() {
	s.serverAdminClient.EXPECT().DescribeWorkflowExecution(gomock.Any(), gomock.Any()).Return(nil, status.New(codes.InvalidArgument, "faked error").Err())
	errorCode := s.RunErrorExitCode([]string{"", "--do", domainName, "admin", "wf", "describe", "-w", "test-wf-id"})
	s.Equal(1, errorCode)
}

func (s *cliAppSuite) TestAdminAddSearchAttribute() {
	err := s.app.Run([]string{"", "--do", domainName, "admin", "cl", "asa", "--search_attr_key", "testKey", "--search_attr_type", "1"})
	s.Nil(err)
}

func (s *cliAppSuite) TestDescribeTaskList() {
	resp := describeTaskListResponse
	s.frontendClient.EXPECT().DescribeTaskList(gomock.Any(), gomock.Any()).Return(resp, nil)
	err := s.app.Run([]string{"", "--do", domainName, "tasklist", "describe", "-tl", "test-taskList"})
	s.Nil(err)
}

func (s *cliAppSuite) TestDescribeTaskList_Activity() {
	resp := describeTaskListResponse
	s.frontendClient.EXPECT().DescribeTaskList(gomock.Any(), gomock.Any()).Return(resp, nil)
	err := s.app.Run([]string{"", "--do", domainName, "tasklist", "describe", "-tl", "test-taskList", "-tlt", "activity"})
	s.Nil(err)
}

func (s *cliAppSuite) TestObserveWorkflow() {
	history := getWorkflowExecutionHistoryResponse
	s.frontendClient.EXPECT().GetWorkflowExecutionHistory(gomock.Any(), gomock.Any()).Return(history, nil).Times(2)
	err := s.app.Run([]string{"", "--do", domainName, "workflow", "observe", "-w", "wid"})
	s.Nil(err)
	err = s.app.Run([]string{"", "--do", domainName, "workflow", "observe", "-w", "wid", "-sd"})
	s.Nil(err)
}

func (s *cliAppSuite) TestObserveWorkflowWithID() {
	history := getWorkflowExecutionHistoryResponse
	s.frontendClient.EXPECT().GetWorkflowExecutionHistory(gomock.Any(), gomock.Any()).Return(history, nil).Times(2)
	err := s.app.Run([]string{"", "--do", domainName, "workflow", "observeid", "wid"})
	s.Nil(err)
	err = s.app.Run([]string{"", "--do", domainName, "workflow", "observeid", "wid", "-sd"})
	s.Nil(err)
}

// TestParseTime tests the parsing of date argument in UTC and UnixNano formats
func (s *cliAppSuite) TestParseTime() {
	s.Equal(int64(100), parseTime("", 100, time.Now()))
	s.Equal(int64(1528383845000000000), parseTime("2018-06-07T15:04:05+00:00", 0, time.Now()))
	s.Equal(int64(1528383845000000000), parseTime("1528383845000000000", 0, time.Now()))
}

// TestParseTimeDateRange tests the parsing of date argument in time range format, N<duration>
// where N is the integral multiplier, and duration can be second/minute/hour/day/week/month/year
func (s *cliAppSuite) TestParseTimeDateRange() {
	now := time.Now()
	tests := []struct {
		timeStr  string // input
		defVal   int64  // input
		expected int64  // expected unix nano (approx)
	}{
		{
			timeStr:  "1s",
			defVal:   int64(0),
			expected: now.Add(-time.Second).UnixNano(),
		},
		{
			timeStr:  "100second",
			defVal:   int64(0),
			expected: now.Add(-100 * time.Second).UnixNano(),
		},
		{
			timeStr:  "2m",
			defVal:   int64(0),
			expected: now.Add(-2 * time.Minute).UnixNano(),
		},
		{
			timeStr:  "200minute",
			defVal:   int64(0),
			expected: now.Add(-200 * time.Minute).UnixNano(),
		},
		{
			timeStr:  "3h",
			defVal:   int64(0),
			expected: now.Add(-3 * time.Hour).UnixNano(),
		},
		{
			timeStr:  "1000hour",
			defVal:   int64(0),
			expected: now.Add(-1000 * time.Hour).UnixNano(),
		},
		{
			timeStr:  "5d",
			defVal:   int64(0),
			expected: now.Add(-5 * day).UnixNano(),
		},
		{
			timeStr:  "25day",
			defVal:   int64(0),
			expected: now.Add(-25 * day).UnixNano(),
		},
		{
			timeStr:  "5w",
			defVal:   int64(0),
			expected: now.Add(-5 * week).UnixNano(),
		},
		{
			timeStr:  "52week",
			defVal:   int64(0),
			expected: now.Add(-52 * week).UnixNano(),
		},
		{
			timeStr:  "3M",
			defVal:   int64(0),
			expected: now.Add(-3 * month).UnixNano(),
		},
		{
			timeStr:  "6month",
			defVal:   int64(0),
			expected: now.Add(-6 * month).UnixNano(),
		},
		{
			timeStr:  "1y",
			defVal:   int64(0),
			expected: now.Add(-year).UnixNano(),
		},
		{
			timeStr:  "7year",
			defVal:   int64(0),
			expected: now.Add(-7 * year).UnixNano(),
		},
		{
			timeStr:  "100y", // epoch time will be returned as that's the minimum unix timestamp possible
			defVal:   int64(0),
			expected: time.Unix(0, 0).UnixNano(),
		},
	}
<<<<<<< HEAD
	const delta = int64(5 * time.Millisecond)
=======
	delta := int64(50 * time.Millisecond)
>>>>>>> f0d5b1ba
	for _, te := range tests {
		parsedTime := parseTime(te.timeStr, te.defVal, now)
		s.True(te.expected <= parsedTime, "Case: %s. %d must be less or equal than parsed %d", te.timeStr, te.expected, parsedTime)
		s.True(te.expected+delta >= parsedTime, "Case: %s. %d must be greater or equal than parsed %d", te.timeStr, te.expected, parsedTime)
	}
}

func (s *cliAppSuite) TestBreakLongWords() {
	s.Equal("111 222 333 4", breakLongWords("1112223334", 3))
	s.Equal("111 2 223", breakLongWords("1112 223", 3))
	s.Equal("11 122 23", breakLongWords("11 12223", 3))
	s.Equal("111", breakLongWords("111", 3))
	s.Equal("", breakLongWords("", 3))
	s.Equal("111  222", breakLongWords("111 222", 3))
}

func (s *cliAppSuite) TestAnyToString() {
	arg := strings.Repeat("LongText", 80)
	event := &commonproto.HistoryEvent{
		EventId:   1,
		EventType: eventType,
		Attributes: &commonproto.HistoryEvent_WorkflowExecutionStartedEventAttributes{WorkflowExecutionStartedEventAttributes: &commonproto.WorkflowExecutionStartedEventAttributes{
			WorkflowType:                        &commonproto.WorkflowType{Name: "code.uber.internal/devexp/cadence-samples.git/cmd/samples/recipes/helloworld.Workflow"},
			TaskList:                            &commonproto.TaskList{Name: "taskList"},
			ExecutionStartToCloseTimeoutSeconds: 60,
			TaskStartToCloseTimeoutSeconds:      10,
			Identity:                            "tester",
			Input:                               []byte(arg),
		}},
	}
	res := anyToString(event, false, defaultMaxFieldLength)
	ss, l := tablewriter.WrapString(res, 10)
	s.Equal(6, len(ss))
	s.Equal(131, l)
}

func (s *cliAppSuite) TestAnyToString_DecodeMapValues() {
	fields := map[string][]byte{
		"TestKey": []byte("testValue"),
	}
	execution := &commonproto.WorkflowExecutionInfo{
		Memo: &commonproto.Memo{Fields: fields},
	}
	s.Equal("{StartTime:0, CloseTime:0, CloseStatus:WorkflowExecutionCloseStatusRunning, HistoryLength:0, ExecutionTime:0, Memo:{Fields:map{TestKey:testValue}}}", anyToString(execution, true, 0))

	fields["TestKey2"] = []byte(`anotherTestValue`)
	execution.Memo = &commonproto.Memo{Fields: fields}
	got := anyToString(execution, true, 0)
	expected := got == "{StartTime:0, CloseTime:0, CloseStatus:WorkflowExecutionCloseStatusRunning, HistoryLength:0, ExecutionTime:0, Memo:{Fields:map{TestKey2:anotherTestValue, TestKey:testValue}}}" ||
		got == "{StartTime:0, CloseTime:0, CloseStatus:WorkflowExecutionCloseStatusRunning, HistoryLength:0, ExecutionTime:0, Memo:{Fields:map{TestKey:testValue, TestKey2:anotherTestValue}}}"
	s.True(expected)
}

func (s *cliAppSuite) TestIsAttributeName() {
	s.True(isAttributeName("WorkflowExecutionStartedEventAttributes"))
	s.False(isAttributeName("workflowExecutionStartedEventAttributes"))
}

func (s *cliAppSuite) TestGetWorkflowIdReusePolicy() {
	res := getWorkflowIDReusePolicy(2)
	s.Equal(res.String(), enums.WorkflowIdReusePolicyRejectDuplicate.String())
}

func (s *cliAppSuite) TestGetWorkflowIdReusePolicy_Failed_ExceedRange() {
	oldOsExit := osExit
	defer func() { osExit = oldOsExit }()
	var errorCode int
	osExit = func(code int) {
		errorCode = code
	}
	getWorkflowIDReusePolicy(2147483647)
	s.Equal(1, errorCode)
}

func (s *cliAppSuite) TestGetWorkflowIdReusePolicy_Failed_Negative() {
	oldOsExit := osExit
	defer func() { osExit = oldOsExit }()
	var errorCode int
	osExit = func(code int) {
		errorCode = code
	}
	getWorkflowIDReusePolicy(-1)
	s.Equal(1, errorCode)
}

func (s *cliAppSuite) TestGetSearchAttributes() {
	resp := &workflowservice.GetSearchAttributesResponse{}
	s.frontendClient.EXPECT().GetSearchAttributes(gomock.Any(), gomock.Any()).Return(resp, nil).Times(2)
	err := s.app.Run([]string{"", "cluster", "get-search-attr"})
	s.Nil(err)
	err = s.app.Run([]string{"", "--do", domainName, "cluster", "get-search-attr"})
	s.Nil(err)
}

func (s *cliAppSuite) TestParseBool() {
	res, err := parseBool("true")
	s.NoError(err)
	s.True(res)

	res, err = parseBool("false")
	s.NoError(err)
	s.False(res)

	for _, v := range []string{"True, TRUE, False, FALSE, T, F"} {
		res, err = parseBool(v)
		s.Error(err)
		s.False(res)
	}
}

func (s *cliAppSuite) TestConvertStringToRealType() {
	var res interface{}

	// int
	res = convertStringToRealType("1")
	s.Equal(int64(1), res)

	// bool
	res = convertStringToRealType("true")
	s.Equal(true, res)
	res = convertStringToRealType("false")
	s.Equal(false, res)

	// double
	res = convertStringToRealType("1.0")
	s.Equal(float64(1.0), res)

	// datetime
	res = convertStringToRealType("2019-01-01T01:01:01Z")
	s.Equal(time.Date(2019, 1, 1, 1, 1, 1, 0, time.UTC), res)

	// array
	res = convertStringToRealType(`["a", "b", "c"]`)
	s.Equal([]interface{}{"a", "b", "c"}, res)

	// string
	res = convertStringToRealType("test string")
	s.Equal("test string", res)
}

func (s *cliAppSuite) TestConvertArray() {
	t1, _ := time.Parse(defaultDateTimeFormat, "2019-06-07T16:16:34-08:00")
	t2, _ := time.Parse(defaultDateTimeFormat, "2019-06-07T17:16:34-08:00")
	testCases := []struct {
		name     string
		input    string
		expected interface{}
	}{
		{
			name:     "string",
			input:    `["a", "b", "c"]`,
			expected: []interface{}{"a", "b", "c"},
		},
		{
			name:     "int",
			input:    `[1, 2, 3]`,
			expected: []interface{}{"1", "2", "3"},
		},
		{
			name:     "double",
			input:    `[1.1, 2.2, 3.3]`,
			expected: []interface{}{"1.1", "2.2", "3.3"},
		},
		{
			name:     "bool",
			input:    `["true", "false"]`,
			expected: []interface{}{"true", "false"},
		},
		{
			name:     "datetime",
			input:    `["2019-06-07T16:16:34-08:00", "2019-06-07T17:16:34-08:00"]`,
			expected: []interface{}{t1, t2},
		},
	}
	for _, testCase := range testCases {
		res, err := parseArray(testCase.input)
		s.Nil(err)
		s.Equal(testCase.expected, res)
	}

	testCases2 := []struct {
		name     string
		input    string
		expected error
	}{
		{
			name:  "not array",
			input: "normal string",
		},
		{
			name:  "empty string",
			input: "",
		},
		{
			name:  "not json array",
			input: "[a, b, c]",
		},
	}
	for _, testCase := range testCases2 {
		res, err := parseArray(testCase.input)
		s.NotNil(err)
		s.Nil(res)
	}
}<|MERGE_RESOLUTION|>--- conflicted
+++ resolved
@@ -636,11 +636,7 @@
 			expected: time.Unix(0, 0).UnixNano(),
 		},
 	}
-<<<<<<< HEAD
 	const delta = int64(5 * time.Millisecond)
-=======
-	delta := int64(50 * time.Millisecond)
->>>>>>> f0d5b1ba
 	for _, te := range tests {
 		parsedTime := parseTime(te.timeStr, te.defVal, now)
 		s.True(te.expected <= parsedTime, "Case: %s. %d must be less or equal than parsed %d", te.timeStr, te.expected, parsedTime)
