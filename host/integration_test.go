--- conflicted
+++ resolved
@@ -842,15 +842,10 @@
 	memo := &commonpb.Memo{
 		Fields: map[string][]byte{"memoKey": []byte("memoVal")},
 	}
-<<<<<<< HEAD
 	searchAttr := &commonpb.SearchAttributes{
 		IndexedFields: map[string][]byte{
-			"CustomKeywordField": []byte("1"),
+			"CustomKeywordField": []byte(`"1"`),
 		},
-=======
-	searchAttr := &workflow.SearchAttributes{
-		IndexedFields: map[string][]byte{"CustomKeywordField": []byte(`"1"`)},
->>>>>>> 651a26b2
 	}
 
 	request := &workflowservice.StartWorkflowExecutionRequest{
@@ -1046,15 +1041,10 @@
 			"memoKey": []byte("memoVal"),
 		},
 	}
-<<<<<<< HEAD
 	searchAttr := &commonpb.SearchAttributes{
 		IndexedFields: map[string][]byte{
-			"CustomKeywordField": []byte("1"),
+			"CustomKeywordField": []byte(`"1"`),
 		},
-=======
-	searchAttr := &workflow.SearchAttributes{
-		IndexedFields: map[string][]byte{"CustomKeywordField": []byte(`"1"`)},
->>>>>>> 651a26b2
 	}
 
 	request := &workflowservice.StartWorkflowExecutionRequest{
