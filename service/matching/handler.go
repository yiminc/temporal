--- conflicted
+++ resolved
@@ -29,9 +29,8 @@
 	"sync"
 	"time"
 
-<<<<<<< HEAD
-	"github.com/uber-go/tally"
 	"go.temporal.io/temporal-proto/serviceerror"
+	tasklistpb "go.temporal.io/temporal-proto/tasklist"
 	healthpb "google.golang.org/grpc/health/grpc_health_v1"
 
 	"github.com/temporalio/temporal/.gen/proto/matchingservice"
@@ -40,18 +39,6 @@
 	"github.com/temporalio/temporal/common/metrics"
 	"github.com/temporalio/temporal/common/quotas"
 	"github.com/temporalio/temporal/common/resource"
-=======
-	"github.com/uber/cadence/.gen/go/health"
-	"github.com/uber/cadence/.gen/go/health/metaserver"
-	m "github.com/uber/cadence/.gen/go/matching"
-	"github.com/uber/cadence/.gen/go/matching/matchingserviceserver"
-	gen "github.com/uber/cadence/.gen/go/shared"
-	"github.com/uber/cadence/common"
-	"github.com/uber/cadence/common/log"
-	"github.com/uber/cadence/common/metrics"
-	"github.com/uber/cadence/common/quotas"
-	"github.com/uber/cadence/common/resource"
->>>>>>> 651a26b2
 )
 
 type (
@@ -113,15 +100,6 @@
 	h.engine.Stop()
 }
 
-// startRequestProfile initiates recording of request metrics
-func (h *Handler) startRequestProfile(_ string, scope int) tally.Stopwatch {
-	h.startWG.Wait()
-	sw := h.metricsClient.StartTimer(scope, metrics.ServiceLatency)
-	h.metricsClient.IncCounter(scope, metrics.ServiceRequests)
-	return sw
-}
-
-<<<<<<< HEAD
 // https://github.com/grpc/grpc/blob/master/doc/health-checking.md
 func (h *Handler) Check(context.Context, *healthpb.HealthCheckRequest) (*healthpb.HealthCheckResponse, error) {
 	h.startWG.Wait()
@@ -135,19 +113,15 @@
 	return serviceerror.NewUnimplemented("Watch is not implemented.")
 }
 
-// AddActivityTask - adds an activity task.
-func (h *Handler) AddActivityTask(ctx context.Context, request *matchingservice.AddActivityTaskRequest) (_ *matchingservice.AddActivityTaskResponse, retError error) {
-	defer log.CapturePanicGRPC(h.GetLogger(), &retError)
-=======
 func (h *Handler) newHandlerContext(
 	ctx context.Context,
-	domainID string,
-	taskList *gen.TaskList,
+	namespaceID string,
+	taskList *tasklistpb.TaskList,
 	scope int,
 ) *handlerContext {
 	return newHandlerContext(
 		ctx,
-		h.domainName(domainID),
+		h.namespaceName(namespaceID),
 		taskList,
 		h.metricsClient,
 		scope,
@@ -157,14 +131,13 @@
 // AddActivityTask - adds an activity task.
 func (h *Handler) AddActivityTask(
 	ctx context.Context,
-	request *m.AddActivityTaskRequest,
-) (retError error) {
-	defer log.CapturePanic(h.GetLogger(), &retError)
->>>>>>> 651a26b2
+	request *matchingservice.AddActivityTaskRequest,
+) (_ *matchingservice.AddActivityTaskResponse, retError error) {
+	defer log.CapturePanicGRPC(h.GetLogger(), &retError)
 	startT := time.Now()
 	hCtx := h.newHandlerContext(
 		ctx,
-		request.GetDomainUUID(),
+		request.GetNamespaceId(),
 		request.GetTaskList(),
 		metrics.MatchingAddActivityTaskScope,
 	)
@@ -173,51 +146,31 @@
 	defer sw.Stop()
 
 	if request.GetForwardedFrom() != "" {
-<<<<<<< HEAD
-		h.metricsClient.IncCounter(scope, metrics.ForwardedCounter)
-	}
-
-	if ok := h.rateLimiter.Allow(); !ok {
-		return &matchingservice.AddActivityTaskResponse{}, h.handleErr(errMatchingHostThrottle, scope)
-	}
-
-	syncMatch, err := h.engine.AddActivityTask(ctx, request)
-=======
-		hCtx.scope.IncCounter(metrics.ForwardedPerTaskListCounter)
-	}
-
-	if ok := h.rateLimiter.Allow(); !ok {
-		return hCtx.handleErr(errMatchingHostThrottle)
+		hCtx.scope.IncCounter(metrics.ForwardedPerTaskListCounter)
+	}
+
+	if ok := h.rateLimiter.Allow(); !ok {
+		return &matchingservice.AddActivityTaskResponse{}, hCtx.handleErr(errMatchingHostThrottle)
 	}
 
 	syncMatch, err := h.engine.AddActivityTask(hCtx, request)
->>>>>>> 651a26b2
 	if syncMatch {
 		hCtx.scope.RecordTimer(metrics.SyncMatchLatencyPerTaskList, time.Since(startT))
 	}
 
-<<<<<<< HEAD
-	return &matchingservice.AddActivityTaskResponse{}, h.handleErr(err, scope)
-}
-
-// AddDecisionTask - adds a decision task.
-func (h *Handler) AddDecisionTask(ctx context.Context, request *matchingservice.AddDecisionTaskRequest) (_ *matchingservice.AddDecisionTaskResponse, retError error) {
-	defer log.CapturePanicGRPC(h.GetLogger(), &retError)
-=======
-	return hCtx.handleErr(err)
+	return &matchingservice.AddActivityTaskResponse{}, hCtx.handleErr(err)
 }
 
 // AddDecisionTask - adds a decision task.
 func (h *Handler) AddDecisionTask(
 	ctx context.Context,
-	request *m.AddDecisionTaskRequest,
-) (retError error) {
-	defer log.CapturePanic(h.GetLogger(), &retError)
->>>>>>> 651a26b2
+	request *matchingservice.AddDecisionTaskRequest,
+) (_ *matchingservice.AddDecisionTaskResponse, retError error) {
+	defer log.CapturePanicGRPC(h.GetLogger(), &retError)
 	startT := time.Now()
 	hCtx := h.newHandlerContext(
 		ctx,
-		request.GetDomainUUID(),
+		request.GetNamespaceId(),
 		request.GetTaskList(),
 		metrics.MatchingAddDecisionTaskScope,
 	)
@@ -226,62 +179,38 @@
 	defer sw.Stop()
 
 	if request.GetForwardedFrom() != "" {
-<<<<<<< HEAD
-		h.metricsClient.IncCounter(scope, metrics.ForwardedCounter)
-	}
-
-	if ok := h.rateLimiter.Allow(); !ok {
-		return &matchingservice.AddDecisionTaskResponse{}, h.handleErr(errMatchingHostThrottle, scope)
-	}
-
-	syncMatch, err := h.engine.AddDecisionTask(ctx, request)
-=======
-		hCtx.scope.IncCounter(metrics.ForwardedPerTaskListCounter)
-	}
-
-	if ok := h.rateLimiter.Allow(); !ok {
-		return hCtx.handleErr(errMatchingHostThrottle)
+		hCtx.scope.IncCounter(metrics.ForwardedPerTaskListCounter)
+	}
+
+	if ok := h.rateLimiter.Allow(); !ok {
+		return &matchingservice.AddDecisionTaskResponse{}, hCtx.handleErr(errMatchingHostThrottle)
 	}
 
 	syncMatch, err := h.engine.AddDecisionTask(hCtx, request)
->>>>>>> 651a26b2
 	if syncMatch {
 		hCtx.scope.RecordTimer(metrics.SyncMatchLatencyPerTaskList, time.Since(startT))
 	}
-<<<<<<< HEAD
-	return &matchingservice.AddDecisionTaskResponse{}, h.handleErr(err, scope)
-}
-
-// PollForActivityTask - long poll for an activity task.
-func (h *Handler) PollForActivityTask(ctx context.Context, request *matchingservice.PollForActivityTaskRequest) (_ *matchingservice.PollForActivityTaskResponse, retError error) {
-	defer log.CapturePanicGRPC(h.GetLogger(), &retError)
-=======
-	return hCtx.handleErr(err)
+	return &matchingservice.AddDecisionTaskResponse{}, hCtx.handleErr(err)
 }
 
 // PollForActivityTask - long poll for an activity task.
 func (h *Handler) PollForActivityTask(
 	ctx context.Context,
-	request *m.PollForActivityTaskRequest,
-) (resp *gen.PollForActivityTaskResponse, retError error) {
-	defer log.CapturePanic(h.GetLogger(), &retError)
-	hCtx := h.newHandlerContext(
-		ctx,
-		request.GetDomainUUID(),
+	request *matchingservice.PollForActivityTaskRequest,
+) (_ *matchingservice.PollForActivityTaskResponse, retError error) {
+	defer log.CapturePanicGRPC(h.GetLogger(), &retError)
+	hCtx := h.newHandlerContext(
+		ctx,
+		request.GetNamespaceId(),
 		request.GetPollRequest().GetTaskList(),
 		metrics.MatchingPollForActivityTaskScope,
 	)
->>>>>>> 651a26b2
-
-	sw := hCtx.startProfiling(&h.startWG)
-	defer sw.Stop()
-
-	if request.GetForwardedFrom() != "" {
-<<<<<<< HEAD
-		h.metricsClient.IncCounter(scope, metrics.ForwardedCounter)
-=======
-		hCtx.scope.IncCounter(metrics.ForwardedPerTaskListCounter)
->>>>>>> 651a26b2
+
+	sw := hCtx.startProfiling(&h.startWG)
+	defer sw.Stop()
+
+	if request.GetForwardedFrom() != "" {
+		hCtx.scope.IncCounter(metrics.ForwardedPerTaskListCounter)
 	}
 
 	if ok := h.rateLimiter.Allow(); !ok {
@@ -296,15 +225,6 @@
 		return nil, hCtx.handleErr(err)
 	}
 
-<<<<<<< HEAD
-	response, err := h.engine.PollForActivityTask(ctx, request)
-	return response, h.handleErr(err, scope)
-}
-
-// PollForDecisionTask - long poll for a decision task.
-func (h *Handler) PollForDecisionTask(ctx context.Context, request *matchingservice.PollForDecisionTaskRequest) (_ *matchingservice.PollForDecisionTaskResponse, retError error) {
-	defer log.CapturePanicGRPC(h.GetLogger(), &retError)
-=======
 	response, err := h.engine.PollForActivityTask(hCtx, request)
 	return response, hCtx.handleErr(err)
 }
@@ -312,26 +232,21 @@
 // PollForDecisionTask - long poll for a decision task.
 func (h *Handler) PollForDecisionTask(
 	ctx context.Context,
-	request *m.PollForDecisionTaskRequest,
-) (resp *m.PollForDecisionTaskResponse, retError error) {
-	defer log.CapturePanic(h.GetLogger(), &retError)
-	hCtx := h.newHandlerContext(
-		ctx,
-		request.GetDomainUUID(),
+	request *matchingservice.PollForDecisionTaskRequest,
+) (_ *matchingservice.PollForDecisionTaskResponse, retError error) {
+	defer log.CapturePanicGRPC(h.GetLogger(), &retError)
+	hCtx := h.newHandlerContext(
+		ctx,
+		request.GetNamespaceId(),
 		request.GetPollRequest().GetTaskList(),
 		metrics.MatchingPollForDecisionTaskScope,
 	)
->>>>>>> 651a26b2
-
-	sw := hCtx.startProfiling(&h.startWG)
-	defer sw.Stop()
-
-	if request.GetForwardedFrom() != "" {
-<<<<<<< HEAD
-		h.metricsClient.IncCounter(scope, metrics.ForwardedCounter)
-=======
-		hCtx.scope.IncCounter(metrics.ForwardedPerTaskListCounter)
->>>>>>> 651a26b2
+
+	sw := hCtx.startProfiling(&h.startWG)
+	defer sw.Stop()
+
+	if request.GetForwardedFrom() != "" {
+		hCtx.scope.IncCounter(metrics.ForwardedPerTaskListCounter)
 	}
 
 	if ok := h.rateLimiter.Allow(); !ok {
@@ -346,21 +261,6 @@
 		return nil, hCtx.handleErr(err)
 	}
 
-<<<<<<< HEAD
-	response, err := h.engine.PollForDecisionTask(ctx, request)
-	return response, h.handleErr(err, scope)
-}
-
-// QueryWorkflow queries a given workflow synchronously and return the query result.
-func (h *Handler) QueryWorkflow(ctx context.Context, request *matchingservice.QueryWorkflowRequest) (_ *matchingservice.QueryWorkflowResponse, retError error) {
-	defer log.CapturePanicGRPC(h.GetLogger(), &retError)
-	scope := metrics.MatchingQueryWorkflowScope
-	sw := h.startRequestProfile("QueryWorkflow", scope)
-	defer sw.Stop()
-
-	if request.GetForwardedFrom() != "" {
-		h.metricsClient.IncCounter(scope, metrics.ForwardedCounter)
-=======
 	response, err := h.engine.PollForDecisionTask(hCtx, request)
 	return response, hCtx.handleErr(err)
 }
@@ -368,12 +268,12 @@
 // QueryWorkflow queries a given workflow synchronously and return the query result.
 func (h *Handler) QueryWorkflow(
 	ctx context.Context,
-	request *m.QueryWorkflowRequest,
-) (resp *gen.QueryWorkflowResponse, retError error) {
-	defer log.CapturePanic(h.GetLogger(), &retError)
-	hCtx := h.newHandlerContext(
-		ctx,
-		request.GetDomainUUID(),
+	request *matchingservice.QueryWorkflowRequest,
+) (_ *matchingservice.QueryWorkflowResponse, retError error) {
+	defer log.CapturePanicGRPC(h.GetLogger(), &retError)
+	hCtx := h.newHandlerContext(
+		ctx,
+		request.GetNamespaceId(),
 		request.GetTaskList(),
 		metrics.MatchingQueryWorkflowScope,
 	)
@@ -383,24 +283,12 @@
 
 	if request.GetForwardedFrom() != "" {
 		hCtx.scope.IncCounter(metrics.ForwardedPerTaskListCounter)
->>>>>>> 651a26b2
-	}
-
-	if ok := h.rateLimiter.Allow(); !ok {
-		return nil, hCtx.handleErr(errMatchingHostThrottle)
-	}
-
-<<<<<<< HEAD
-	response, err := h.engine.QueryWorkflow(ctx, request)
-	return response, h.handleErr(err, scope)
-}
-
-// RespondQueryTaskCompleted responds a query task completed
-func (h *Handler) RespondQueryTaskCompleted(ctx context.Context, request *matchingservice.RespondQueryTaskCompletedRequest) (_ *matchingservice.RespondQueryTaskCompletedResponse, retError error) {
-	defer log.CapturePanicGRPC(h.GetLogger(), &retError)
-	scope := metrics.MatchingRespondQueryTaskCompletedScope
-	sw := h.startRequestProfile("RespondQueryTaskCompleted", scope)
-=======
+	}
+
+	if ok := h.rateLimiter.Allow(); !ok {
+		return nil, hCtx.handleErr(errMatchingHostThrottle)
+	}
+
 	response, err := h.engine.QueryWorkflow(hCtx, request)
 	return response, hCtx.handleErr(err)
 }
@@ -408,90 +296,63 @@
 // RespondQueryTaskCompleted responds a query task completed
 func (h *Handler) RespondQueryTaskCompleted(
 	ctx context.Context,
-	request *m.RespondQueryTaskCompletedRequest,
-) (retError error) {
-	defer log.CapturePanic(h.GetLogger(), &retError)
-	hCtx := h.newHandlerContext(
-		ctx,
-		request.GetDomainUUID(),
+	request *matchingservice.RespondQueryTaskCompletedRequest,
+) (_ *matchingservice.RespondQueryTaskCompletedResponse, retError error) {
+	defer log.CapturePanicGRPC(h.GetLogger(), &retError)
+	hCtx := h.newHandlerContext(
+		ctx,
+		request.GetNamespaceId(),
 		request.GetTaskList(),
 		metrics.MatchingRespondQueryTaskCompletedScope,
 	)
 
 	sw := hCtx.startProfiling(&h.startWG)
->>>>>>> 651a26b2
 	defer sw.Stop()
 
 	// Count the request in the RPS, but we still accept it even if RPS is exceeded
 	h.rateLimiter.Allow()
 
-<<<<<<< HEAD
-	err := h.engine.RespondQueryTaskCompleted(ctx, request)
-	return &matchingservice.RespondQueryTaskCompletedResponse{}, h.handleErr(err, scope)
-}
-
-// CancelOutstandingPoll is used to cancel outstanding pollers
-func (h *Handler) CancelOutstandingPoll(ctx context.Context, request *matchingservice.CancelOutstandingPollRequest) (_ *matchingservice.CancelOutstandingPollResponse, retError error) {
-	defer log.CapturePanicGRPC(h.GetLogger(), &retError)
-	scope := metrics.MatchingCancelOutstandingPollScope
-	sw := h.startRequestProfile("CancelOutstandingPoll", scope)
-=======
 	err := h.engine.RespondQueryTaskCompleted(hCtx, request)
-	return hCtx.handleErr(err)
+	return &matchingservice.RespondQueryTaskCompletedResponse{}, hCtx.handleErr(err)
 }
 
 // CancelOutstandingPoll is used to cancel outstanding pollers
 func (h *Handler) CancelOutstandingPoll(ctx context.Context,
-	request *m.CancelOutstandingPollRequest) (retError error) {
-	defer log.CapturePanic(h.GetLogger(), &retError)
-	hCtx := h.newHandlerContext(
-		ctx,
-		request.GetDomainUUID(),
+	request *matchingservice.CancelOutstandingPollRequest) (_ *matchingservice.CancelOutstandingPollResponse, retError error) {
+	defer log.CapturePanicGRPC(h.GetLogger(), &retError)
+	hCtx := h.newHandlerContext(
+		ctx,
+		request.GetNamespaceId(),
 		request.GetTaskList(),
 		metrics.MatchingCancelOutstandingPollScope,
 	)
 
 	sw := hCtx.startProfiling(&h.startWG)
->>>>>>> 651a26b2
 	defer sw.Stop()
 
 	// Count the request in the RPS, but we still accept it even if RPS is exceeded
 	h.rateLimiter.Allow()
 
-<<<<<<< HEAD
-	err := h.engine.CancelOutstandingPoll(ctx, request)
-	return &matchingservice.CancelOutstandingPollResponse{}, h.handleErr(err, scope)
+	err := h.engine.CancelOutstandingPoll(hCtx, request)
+	return &matchingservice.CancelOutstandingPollResponse{}, hCtx.handleErr(err)
 }
 
 // DescribeTaskList returns information about the target task list, right now this API returns the
 // pollers which polled this task list in last few minutes. If includeTaskListStatus field is true,
 // it will also return status of task list's ackManager (readLevel, ackLevel, backlogCountHint and taskIDBlock).
-func (h *Handler) DescribeTaskList(ctx context.Context, request *matchingservice.DescribeTaskListRequest) (_ *matchingservice.DescribeTaskListResponse, retError error) {
-	defer log.CapturePanicGRPC(h.GetLogger(), &retError)
-	scope := metrics.MatchingDescribeTaskListScope
-	sw := h.startRequestProfile("DescribeTaskList", scope)
-=======
-	err := h.engine.CancelOutstandingPoll(hCtx, request)
-	return hCtx.handleErr(err)
-}
-
-// DescribeTaskList returns information about the target tasklist, right now this API returns the
-// pollers which polled this tasklist in last few minutes. If includeTaskListStatus field is true,
-// it will also return status of tasklist's ackManager (readLevel, ackLevel, backlogCountHint and taskIDBlock).
 func (h *Handler) DescribeTaskList(
 	ctx context.Context,
-	request *m.DescribeTaskListRequest,
-) (resp *gen.DescribeTaskListResponse, retError error) {
-	defer log.CapturePanic(h.GetLogger(), &retError)
-	hCtx := h.newHandlerContext(
-		ctx,
-		request.GetDomainUUID(),
+	request *matchingservice.DescribeTaskListRequest,
+) (_ *matchingservice.DescribeTaskListResponse, retError error) {
+	defer log.CapturePanicGRPC(h.GetLogger(), &retError)
+	hCtx := h.newHandlerContext(
+		ctx,
+		request.GetNamespaceId(),
 		request.GetDescRequest().GetTaskList(),
 		metrics.MatchingDescribeTaskListScope,
 	)
 
 	sw := hCtx.startProfiling(&h.startWG)
->>>>>>> 651a26b2
 	defer sw.Stop()
 
 	if ok := h.rateLimiter.Allow(); !ok {
@@ -503,27 +364,20 @@
 }
 
 // ListTaskListPartitions returns information about partitions for a taskList
-<<<<<<< HEAD
-func (h *Handler) ListTaskListPartitions(ctx context.Context, request *matchingservice.ListTaskListPartitionsRequest) (_ *matchingservice.ListTaskListPartitionsResponse, retError error) {
-	defer log.CapturePanicGRPC(h.GetLogger(), &retError)
-	scope := metrics.MatchingListTaskListPartitionsScope
-	sw := h.startRequestProfile("ListTaskListPartitions", scope)
-=======
 func (h *Handler) ListTaskListPartitions(
 	ctx context.Context,
-	request *m.ListTaskListPartitionsRequest,
-) (resp *gen.ListTaskListPartitionsResponse, retError error) {
-	defer log.CapturePanic(h.GetLogger(), &retError)
+	request *matchingservice.ListTaskListPartitionsRequest,
+) (_ *matchingservice.ListTaskListPartitionsResponse, retError error) {
+	defer log.CapturePanicGRPC(h.GetLogger(), &retError)
 	hCtx := newHandlerContext(
 		ctx,
-		request.GetDomain(),
+		request.GetNamespace(),
 		request.GetTaskList(),
 		h.metricsClient,
 		metrics.MatchingListTaskListPartitionsScope,
 	)
 
 	sw := hCtx.startProfiling(&h.startWG)
->>>>>>> 651a26b2
 	defer sw.Stop()
 
 	if ok := h.rateLimiter.Allow(); !ok {
@@ -534,47 +388,10 @@
 	return response, hCtx.handleErr(err)
 }
 
-<<<<<<< HEAD
-func (h *Handler) handleErr(err error, scope int) error {
-
-	if err == nil {
-		return nil
-	}
-
-	switch err.(type) {
-	case *serviceerror.Internal:
-		h.metricsClient.IncCounter(scope, metrics.ServiceFailures)
-		return err
-	case *serviceerror.InvalidArgument:
-		h.metricsClient.IncCounter(scope, metrics.ServiceErrInvalidArgumentCounter)
-		return err
-	case *serviceerror.NotFound:
-		h.metricsClient.IncCounter(scope, metrics.ServiceErrNotFoundCounter)
-		return err
-	case *serviceerror.WorkflowExecutionAlreadyStarted:
-		h.metricsClient.IncCounter(scope, metrics.ServiceErrExecutionAlreadyStartedCounter)
-		return err
-	case *serviceerror.NamespaceAlreadyExists:
-		h.metricsClient.IncCounter(scope, metrics.ServiceErrNamespaceAlreadyExistsCounter)
-		return err
-	case *serviceerror.QueryFailed:
-		h.metricsClient.IncCounter(scope, metrics.ServiceErrQueryFailedCounter)
-		return err
-	case *serviceerror.ResourceExhausted:
-		h.metricsClient.IncCounter(scope, metrics.ServiceErrResourceExhaustedCounter)
-		return err
-	case *serviceerror.NamespaceNotActive:
-		h.metricsClient.IncCounter(scope, metrics.ServiceErrNamespaceNotActiveCounter)
-		return err
-	default:
-		h.metricsClient.IncCounter(scope, metrics.ServiceFailures)
-		return serviceerror.NewInternal(err.Error())
-=======
-func (h *Handler) domainName(id string) string {
-	entry, err := h.GetDomainCache().GetDomainByID(id)
+func (h *Handler) namespaceName(id string) string {
+	entry, err := h.GetNamespaceCache().GetNamespaceByID(id)
 	if err != nil {
 		return ""
->>>>>>> 651a26b2
 	}
 	return entry.GetInfo().Name
 }